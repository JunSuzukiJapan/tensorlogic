/// Comprehensive tests for Error Handling
///
/// Robust error handling is crucial for production systems.
/// Tests cover:
/// - Shape mismatches in operations
/// - Dimension errors
/// - Numerical errors (NaN, Inf, overflow, underflow)
/// - Out-of-bounds access
/// - Invalid parameters
/// - Empty tensors
/// - Device errors (when applicable)
///
/// These tests ensure the library fails gracefully with clear error messages
/// rather than producing silent errors or crashes.

use tensorlogic::device::MetalDevice;
use tensorlogic::error::TensorResult;
use tensorlogic::tensor::{Tensor, TensorCreation, TensorIO, TensorAccessors};
use half::f16;

// Shape Mismatch Errors

#[test]
<<<<<<< HEAD
#[serial]
#[should_panic(expected = "Shape mismatch")]
=======
#[should_panic(expected = "ShapeMismatch")]
>>>>>>> 9061cb70
fn test_add_shape_mismatch_2x2_and_3x3() {
    let a = Tensor::<f32>::ones(&device, vec![2, 2]).unwrap();
    let b = Tensor::<f32>::ones(&device, vec![3, 3]).unwrap();
    let _ = a.add(&b).unwrap();
}

#[test]
<<<<<<< HEAD
#[serial]
#[should_panic(expected = "Shape mismatch")]
=======
#[should_panic(expected = "ShapeMismatch")]
>>>>>>> 9061cb70
fn test_add_shape_mismatch_1d_and_2d() {
    let device = MetalDevice::new()?;
    let a = Tensor::<f32>::ones(&device, vec![4]).unwrap();
    let b = Tensor::<f32>::ones(&device, vec![4, 1]).unwrap();
    let _ = a.add(&b).unwrap();
}

#[test]
#[should_panic]
fn test_sub_shape_mismatch() {
    let device = MetalDevice::new()?;
    let a = Tensor::<f32>::ones(&device, vec![2, 3]).unwrap();
    let b = Tensor::<f32>::ones(&device, vec![3, 2]).unwrap();
    let _ = a.sub(&b).unwrap();
}

#[test]
#[should_panic]
fn test_mul_shape_mismatch() {
    let device = MetalDevice::new()?;
    let a = Tensor::<f32>::ones(&device, vec![4, 5]).unwrap();
    let b = Tensor::<f32>::ones(&device, vec![4, 6]).unwrap();
    let _ = a.mul(&b).unwrap();
}

#[test]
#[should_panic]
fn test_div_shape_mismatch() {
    let device = MetalDevice::new()?;
    let a = Tensor::<f32>::ones(&device, vec![10]).unwrap();
    let b = Tensor::<f32>::ones(&device, vec![20]).unwrap();
    let _ = a.div(&b).unwrap();
}

// Matrix Multiplication Errors

#[test]
#[should_panic]
fn test_matmul_incompatible_dimensions() {
    let device = MetalDevice::new()?;
    // [2, 3] @ [5, 7] - incompatible (inner dimensions don't match)
    let a = Tensor::<f32>::ones(&device, vec![2, 3]).unwrap();
    let b = Tensor::<f32>::ones(&device, vec![5, 7]).unwrap();
    let _ = a.matmul(&b).unwrap();
}

#[test]
#[should_panic]
fn test_matmul_1d_tensors() {
    let device = MetalDevice::new()?;
    // Matmul requires at least 2D tensors
    let a = Tensor::<f32>::ones(&device, vec![5]).unwrap();
    let b = Tensor::<f32>::ones(&device, vec![5]).unwrap();
    let _ = a.matmul(&b).unwrap();
}

#[test]
fn test_matmul_valid_dimensions() -> TensorResult<()> {
    let device = MetalDevice::new()?;
    // This should succeed: [2, 3] @ [3, 4] = [2, 4]
    let a = Tensor::<f32>::ones(&device, vec![2, 3])?;
    let b = Tensor::<f32>::ones(&device, vec![3, 4])?;
    let c = a.matmul(&b)?;

    assert_eq!(c.shape().dims(), &[2, 4]);

    println!("✓ Matmul valid dimensions test passed");
    Ok(())
}

// Reshape Errors

#[test]
#[should_panic]
fn test_reshape_incompatible_size() {
    let device = MetalDevice::new()?;
    // Cannot reshape [2, 3] (6 elements) to [2, 4] (8 elements)
    let a = Tensor::<f32>::ones(&device, vec![2, 3]).unwrap();
    let _ = a.reshape(vec![2, 4]).unwrap();
}

#[test]
#[should_panic]
fn test_reshape_negative_dimension() {
    let device = MetalDevice::new()?;
    let a = Tensor::<f32>::ones(&device, vec![4, 4]).unwrap();
    // Negative dimensions should be invalid
    // Note: This depends on implementation - may not panic if -1 is supported as "infer"
    let _ = a.reshape(vec![2, -8_i32 as usize]).unwrap();
}

#[test]
fn test_reshape_valid() -> TensorResult<()> {
    let device = MetalDevice::new()?;
    // Valid reshape: [2, 3] (6 elements) to [3, 2] (6 elements)
    let a = Tensor::<f32>::ones(&device, vec![2, 3])?;
    let b = a.reshape(vec![3, 2])?;

    assert_eq!(b.shape().dims(), &[3, 2]);

    println!("✓ Reshape valid test passed");
    Ok(())
}

// Indexing / Slicing Errors
<<<<<<< HEAD
// Note: Tensor slice method is not implemented, only available on TokenIdArray

// #[test]
// #[serial]
// #[should_panic(expected = "Invalid dimension")]
// fn test_slice_invalid_dimension() {
//     let a = Tensor::<f32>::ones(vec![3, 4]).unwrap();
//     // Tensor is 2D, cannot slice dimension 2
//     let _ = a.slice(2, 0, 2).unwrap();
// }

// #[test]
// #[serial]
// #[should_panic]
// fn test_slice_out_of_bounds() {
//     let a = Tensor::<f32>::ones(vec![3, 4]).unwrap();
//     // Cannot slice [5:10] in dimension with size 3
//     let _ = a.slice(0, 5, 10).unwrap();
// }
=======

#[test]
#[should_panic(expected = "InvalidDimension")]
fn test_slice_invalid_dimension() {
    let device = MetalDevice::new()?;
    let a = Tensor::<f32>::ones(&device, vec![3, 4]).unwrap();
    // Tensor is 2D, cannot slice dimension 2
    let _ = a.slice(2, 0, 2).unwrap();
}

#[test]
#[should_panic]
fn test_slice_out_of_bounds() {
    let device = MetalDevice::new()?;
    let a = Tensor::<f32>::ones(&device, vec![3, 4]).unwrap();
    // Cannot slice [5:10] in dimension with size 3
    let _ = a.slice(0, 5, 10).unwrap();
}
>>>>>>> 9061cb70

// Reduction Errors

#[test]
<<<<<<< HEAD
#[serial]
#[should_panic(expected = "Invalid dimension")]
=======
#[should_panic(expected = "InvalidDimension")]
>>>>>>> 9061cb70
fn test_sum_invalid_dimension() {
    let device = MetalDevice::new()?;
    let a = Tensor::<f32>::ones(&device, vec![3, 4]).unwrap();
    // Cannot sum over dimension 2 (tensor only has 2 dimensions)
    let _ = a.sum_dim(2).unwrap();
}

#[test]
<<<<<<< HEAD
#[serial]
#[should_panic(expected = "Invalid dimension")]
=======
#[should_panic(expected = "InvalidDimension")]
>>>>>>> 9061cb70
fn test_softmax_invalid_dimension() {
    let device = MetalDevice::new()?;
    let a = Tensor::<f32>::ones(&device, vec![2, 3, 4]).unwrap();
    // Cannot apply softmax on dimension 3 (max is 2 for 3D tensor)
    let _ = a.softmax().unwrap();
}

// Numerical Stability Errors

#[test]
fn test_division_by_zero() -> TensorResult<()> {
    let device = MetalDevice::new()?;
    // Division by zero should produce Inf, not crash
    let a = Tensor::<f32>::ones(&device, vec![2, 2])?;
    let b = Tensor::<f32>::zeros(&device, vec![2, 2])?;

    let c = a.div(&b)?;
    let result = c.sync_and_read();

    // Should be Inf, not NaN or crash
    for &val in &result {
        assert!(val.is_infinite(), "Division by zero should produce Inf");
    }

    println!("✓ Division by zero test passed");
    Ok(())
}

#[test]
fn test_nan_propagation_add() -> TensorResult<()> {
    // NaN should propagate through operations
    let a = Tensor::<f32>::from_vec(vec![1.0, f32::NAN, 3.0], vec![3])?;
    let b = Tensor::<f32>::ones(&device, vec![3])?;

    let c = a.add(&b)?;
    let result = c.sync_and_read();

    assert!(result[0].is_finite());
    assert!(result[1].is_nan(), "NaN should propagate in addition");
    assert!(result[2].is_finite());

    println!("✓ NaN propagation add test passed");
    Ok(())
}

#[test]
fn test_nan_propagation_mul() -> TensorResult<()> {
    // NaN * anything = NaN (even 0)
    let a = Tensor::<f32>::from_vec(vec![f32::NAN, f32::NAN], vec![2])?;
    let b = Tensor::<f32>::from_vec(vec![0.0, 5.0], vec![2])?;

    let c = a.mul(&b)?;
    let result = c.sync_and_read();

    assert!(result[0].is_nan(), "NaN * 0 should be NaN");
    assert!(result[1].is_nan(), "NaN * 5 should be NaN");

    println!("✓ NaN propagation mul test passed");
    Ok(())
}

#[test]
fn test_inf_propagation() -> TensorResult<()> {
    // Inf should propagate appropriately
    let a = Tensor::<f32>::from_vec(vec![f32::INFINITY, f32::NEG_INFINITY], vec![2])?;
    let b = Tensor::<f32>::from_vec(vec![2.0, 2.0], vec![2])?;

    let c = a.mul(&b)?;
    let result = c.sync_and_read();

    assert!(result[0].is_infinite() && result[0] > 0.0, "Inf * 2 should be Inf");
    assert!(result[1].is_infinite() && result[1] < 0.0, "-Inf * 2 should be -Inf");

    println!("✓ Inf propagation test passed");
    Ok(())
}

#[test]
fn test_inf_minus_inf() -> TensorResult<()> {
    // Inf - Inf = NaN
    let a = Tensor::<f32>::from_vec(vec![f32::INFINITY], vec![1])?;
    let b = Tensor::<f32>::from_vec(vec![f32::INFINITY], vec![1])?;

    let c = a.sub(&b)?;
    let result = c.sync_and_read();

    assert!(result[0].is_nan(), "Inf - Inf should be NaN");

    println!("✓ Inf minus Inf test passed");
    Ok(())
}

#[test]
fn test_exp_overflow() -> TensorResult<()> {
    // exp of large number should produce Inf, not crash
    let a = Tensor::<f32>::from_vec(vec![1000.0], vec![1])?;

    let b = a.exp()?;
    let result = b.sync_and_read();

    assert!(result[0].is_infinite(), "exp(1000) should be Inf");

    println!("✓ Exp overflow test passed");
    Ok(())
}

#[test]
fn test_log_negative() -> TensorResult<()> {
    // log of negative number should produce NaN
    let a = Tensor::<f32>::from_vec(vec![-1.0, -10.0], vec![2])?;

    let b = a.log()?;
    let result = b.sync_and_read();

    assert!(result[0].is_nan(), "log(-1) should be NaN");
    assert!(result[1].is_nan(), "log(-10) should be NaN");

    println!("✓ Log negative test passed");
    Ok(())
}

#[test]
fn test_log_zero() -> TensorResult<()> {
    // log(0) = -Inf
    let a = Tensor::<f32>::from_vec(vec![0.0], vec![1])?;

    let b = a.log()?;
    let result = b.sync_and_read();

    assert!(
        result[0].is_infinite() && result[0] < 0.0,
        "log(0) should be -Inf"
    );

    println!("✓ Log zero test passed");
    Ok(())
}

#[test]
fn test_sqrt_negative() -> TensorResult<()> {
    // sqrt of negative should produce NaN
    let a = Tensor::<f32>::from_vec(vec![-4.0], vec![1])?;

    let b = a.sqrt()?;
    let result = b.sync_and_read();

    assert!(result[0].is_nan(), "sqrt(-4) should be NaN");

    println!("✓ Sqrt negative test passed");
    Ok(())
}

#[test]
fn test_pow_special_cases() -> TensorResult<()> {
    // Test special cases of pow
    let a = Tensor::<f32>::from_vec(
        vec![0.0, -1.0, 2.0, f32::INFINITY],
        vec![4]
    )?;
    let b = Tensor::<f32>::from_vec(
        vec![0.0, 0.5, 10.0, 2.0],
        vec![4]
    )?;

    let c = a.pow(&b)?;
    let result = c.sync_and_read();

    // 0^0 = 1 (by convention)
    assert!((result[0] - 1.0).abs() < 1e-5, "0^0 should be 1");

    // (-1)^0.5 = NaN (complex number)
    assert!(result[1].is_nan(), "(-1)^0.5 should be NaN");

    // 2^10 = 1024
    assert!((result[2] - 1024.0).abs() < 1e-3, "2^10 should be 1024");

    // Inf^2 = Inf
    assert!(result[3].is_infinite(), "Inf^2 should be Inf");

    println!("✓ Pow special cases test passed");
    Ok(())
}

// Empty Tensor Errors

#[test]
fn test_empty_tensor_operations() -> TensorResult<()> {
    // Operations on empty tensors should not crash
    let a = Tensor::<f32>::zeros(&device, vec![0, 5])?;
    let b = Tensor::<f32>::zeros(&device, vec![0, 5])?;

    let c = a.add(&b)?;
    assert_eq!(c.shape().dims(), &[0, 5]);

    println!("✓ Empty tensor operations test passed");
    Ok(())
}

#[test]
fn test_empty_tensor_sum() -> TensorResult<()> {
    let device = MetalDevice::new()?;
    // Sum of empty tensor should be 0
    let a = Tensor::<f32>::zeros(&device, vec![0, 3])?;

    let sum = a.sum()?;
    let result = sum.sync_and_read();

    assert_eq!(result.len(), 1);
    assert_eq!(result[0], 0.0);

    println!("✓ Empty tensor sum test passed");
    Ok(())
}

// Zero-sized Dimension Errors
<<<<<<< HEAD
// Note: Empty tensors with 0-sized dimensions may be allowed

// #[test]
// #[serial]
// #[should_panic]
// fn test_zeros_with_zero_dimension() {
//     // Creating tensor with a zero dimension should fail
//     let _ = Tensor::<f32>::zeros(vec![2, 0, 3]).unwrap();
// }

// #[test]
// #[serial]
// #[should_panic]
// fn test_ones_with_zero_dimension() {
//     let _ = Tensor::<f32>::ones(vec![0, 4]).unwrap();
// }
=======

#[test]
#[should_panic]
fn test_zeros_with_zero_dimension() {
    let device = MetalDevice::new()?;
    // Creating tensor with a zero dimension should fail
    let _ = Tensor::<f32>::zeros(&device, vec![2, 0, 3]).unwrap();
}

#[test]
#[should_panic]
fn test_ones_with_zero_dimension() {
    let device = MetalDevice::new()?;
    let _ = Tensor::<f32>::ones(&device, vec![0, 4]).unwrap();
}
>>>>>>> 9061cb70

// Autograd Errors

#[test]
#[should_panic(expected = "requires_grad")]
fn test_backward_without_requires_grad() {
    let device = MetalDevice::new()?;
    use tensorlogic::tensor::TensorAutograd;

    // Calling backward on tensor without requires_grad should fail
    let a = Tensor::<f32>::ones(&device, vec![2, 2]).unwrap();
    let _ = a.backward().unwrap();
}

// Type Conversion Errors

#[test]
fn test_f16_precision_loss() -> TensorResult<()> {
    // Very large numbers may lose precision in f16
    let large_f32 = 65536.0f32; // Larger than f16 max (~65504)

    let a = Tensor::<f32>::from_vec(vec![large_f32], vec![1])?;

    // Convert to f16
    let a_f16_vec: Vec<f16> = a.sync_and_read().iter().map(|&x| f16::from_f32(x)).collect();

    // f16 representation may be Inf
    assert!(
        a_f16_vec[0].is_infinite() || a_f16_vec[0].to_f32() > 60000.0,
        "Large f32 may overflow in f16"
    );

    println!("✓ f16 precision loss test passed");
    Ok(())
}

#[test]
fn test_f16_underflow() -> TensorResult<()> {
    // Very small numbers may underflow to 0 in f16
    let tiny_f32 = 1e-10f32; // Smaller than f16 min (~6e-8)

    let tiny_f16 = f16::from_f32(tiny_f32);

    // May underflow to 0
    assert!(
        tiny_f16 == f16::ZERO || tiny_f16.to_f32().abs() < 1e-7,
        "Tiny f32 may underflow in f16"
    );

    println!("✓ f16 underflow test passed");
    Ok(())
}

// Concatenation Errors

#[test]
#[should_panic]
fn test_concat_dimension_mismatch() {
    let device = MetalDevice::new()?;
    // Cannot concat tensors with different shapes in non-concat dimensions
    let a = Tensor::<f32>::ones(&device, vec![2, 3]).unwrap();
    let b = Tensor::<f32>::ones(&device, vec![2, 5]).unwrap();

    // Concatenating along dim 0, but dim 1 doesn't match (3 vs 5)
    let _ = Tensor::concat(&[&a, &b], 0).unwrap();
}

#[test]
<<<<<<< HEAD
#[serial]
#[should_panic(expected = "Invalid dimension")]
=======
#[should_panic(expected = "InvalidDimension")]
>>>>>>> 9061cb70
fn test_concat_invalid_dimension() {
    let device = MetalDevice::new()?;
    let a = Tensor::<f32>::ones(&device, vec![2, 3]).unwrap();
    let b = Tensor::<f32>::ones(&device, vec![2, 3]).unwrap();

    // Dimension 2 doesn't exist
    let _ = Tensor::concat(&[&a, &b], 2).unwrap();
}

// Transpose Errors

#[test]
#[should_panic]
fn test_transpose_1d_tensor() {
    let device = MetalDevice::new()?;
    // Transpose requires at least 2D
    let a = Tensor::<f32>::ones(&device, vec![5]).unwrap();
    let _ = a.transpose().unwrap();
}

// Activation Function Edge Cases

#[test]
fn test_relu_negative() -> TensorResult<()> {
    // ReLU of negative should be 0
    let a = Tensor::<f32>::from_vec(vec![-5.0, -1.0, 0.0, 1.0, 5.0], vec![5])?;

    let b = a.relu()?;
    let result = b.sync_and_read();

    assert_eq!(result[0], 0.0);
    assert_eq!(result[1], 0.0);
    assert_eq!(result[2], 0.0);
    assert_eq!(result[3], 1.0);
    assert_eq!(result[4], 5.0);

    println!("✓ ReLU negative test passed");
    Ok(())
}

#[test]
fn test_sigmoid_extreme_values() -> TensorResult<()> {
    // Sigmoid should saturate at extreme values
    let a = Tensor::<f32>::from_vec(vec![-1000.0, 0.0, 1000.0], vec![3])?;

    let b = a.sigmoid()?;
    let result = b.sync_and_read();

    // sigmoid(-1000) ≈ 0
    assert!(result[0] < 0.001, "sigmoid(-1000) should be ~0");

    // sigmoid(0) = 0.5
    assert!((result[1] - 0.5).abs() < 0.01, "sigmoid(0) should be 0.5");

    // sigmoid(1000) ≈ 1
    assert!(result[2] > 0.999, "sigmoid(1000) should be ~1");

    println!("✓ Sigmoid extreme values test passed");
    Ok(())
}

#[test]
fn test_softmax_overflow_safety() -> TensorResult<()> {
    // Softmax should handle large values without overflow
    let a = Tensor::<f32>::from_vec(vec![1000.0, 1001.0, 1002.0], vec![1, 3])?;

<<<<<<< HEAD
    let b = a.softmax(1)?;
=======
    let b = a.softmax()?;
>>>>>>> 9061cb70
    let result = b.sync_and_read();

    // Should not be NaN or Inf
    for &val in &result {
        assert!(val.is_finite(), "Softmax output should be finite");
    }

    // Should sum to 1
    let sum: f32 = result.iter().sum();
    assert!((sum - 1.0).abs() < 0.01, "Softmax should sum to 1");

    println!("✓ Softmax overflow safety test passed");
    Ok(())
}

// Tensor Creation Errors

#[test]
#[should_panic]
fn test_from_vec_size_mismatch() {
    // Vector size doesn't match shape
    let data = vec![1.0, 2.0, 3.0, 4.0]; // 4 elements
    let _ = Tensor::<f32>::from_vec(data, vec![2, 3]).unwrap(); // Expects 6 elements
}

#[test]
#[should_panic]
fn test_from_vec_empty_shape() {
    let data = vec![1.0, 2.0, 3.0];
    let _ = Tensor::<f32>::from_vec(data, vec![]).unwrap(); // Empty shape
}

// Layer Normalization Errors

#[test]
#[should_panic]
fn test_layer_norm_invalid_dimension() {
    let device = MetalDevice::new()?;
    let a = Tensor::<f32>::ones(&device, vec![2, 3, 4]).unwrap();
    let weight = Tensor::<f32>::ones(&device, vec![5]).unwrap(); // Wrong size

    let _ = a.layer_norm(&weight, None).unwrap();
}

// Device Errors (if Metal is available)

#[test]
fn test_device_availability() -> TensorResult<()> {
    // Check if Metal device is available
    match MetalDevice::new() {
        Ok(_device) => {
            println!("✓ Metal device available");
        }
        Err(_e) => {
            println!("✓ Metal device not available (expected on non-Apple platforms)");
        }
    }

    Ok(())
}

// Stress Test: Multiple Errors in Sequence

#[test]
fn test_error_recovery() -> TensorResult<()> {
    // Test that errors don't leave system in bad state
    let a = Tensor::<f32>::ones(&device, vec![2, 2])?;
    let b = Tensor::<f32>::ones(&device, vec![3, 3])?;

    // This should fail
    let result1 = a.add(&b);
    assert!(result1.is_err(), "Expected error for shape mismatch");

    // But we should be able to do valid operations afterward
    let c = Tensor::<f32>::ones(&device, vec![2, 2])?;
    let d = a.add(&c)?;

    assert_eq!(d.shape().dims(), &[2, 2]);

    println!("✓ Error recovery test passed");
    Ok(())
}

#[test]
fn test_chain_operations_with_error() -> TensorResult<()> {
    let device = MetalDevice::new()?;
    // Test error in chain of operations
    let a = Tensor::<f32>::ones(&device, vec![2, 2])?;

    // Valid operations
    let b = a.mul_scalar(2.0)?;
    let c = b.add_scalar(1.0)?;

    // This should succeed
    assert_eq!(c.sync_and_read(), vec![3.0, 3.0, 3.0, 3.0]);

    println!("✓ Chain operations test passed");
    Ok(())
}<|MERGE_RESOLUTION|>--- conflicted
+++ resolved
@@ -21,12 +21,7 @@
 // Shape Mismatch Errors
 
 #[test]
-<<<<<<< HEAD
-#[serial]
-#[should_panic(expected = "Shape mismatch")]
-=======
 #[should_panic(expected = "ShapeMismatch")]
->>>>>>> 9061cb70
 fn test_add_shape_mismatch_2x2_and_3x3() {
     let a = Tensor::<f32>::ones(&device, vec![2, 2]).unwrap();
     let b = Tensor::<f32>::ones(&device, vec![3, 3]).unwrap();
@@ -34,12 +29,7 @@
 }
 
 #[test]
-<<<<<<< HEAD
-#[serial]
-#[should_panic(expected = "Shape mismatch")]
-=======
 #[should_panic(expected = "ShapeMismatch")]
->>>>>>> 9061cb70
 fn test_add_shape_mismatch_1d_and_2d() {
     let device = MetalDevice::new()?;
     let a = Tensor::<f32>::ones(&device, vec![4]).unwrap();
@@ -145,27 +135,6 @@
 }
 
 // Indexing / Slicing Errors
-<<<<<<< HEAD
-// Note: Tensor slice method is not implemented, only available on TokenIdArray
-
-// #[test]
-// #[serial]
-// #[should_panic(expected = "Invalid dimension")]
-// fn test_slice_invalid_dimension() {
-//     let a = Tensor::<f32>::ones(vec![3, 4]).unwrap();
-//     // Tensor is 2D, cannot slice dimension 2
-//     let _ = a.slice(2, 0, 2).unwrap();
-// }
-
-// #[test]
-// #[serial]
-// #[should_panic]
-// fn test_slice_out_of_bounds() {
-//     let a = Tensor::<f32>::ones(vec![3, 4]).unwrap();
-//     // Cannot slice [5:10] in dimension with size 3
-//     let _ = a.slice(0, 5, 10).unwrap();
-// }
-=======
 
 #[test]
 #[should_panic(expected = "InvalidDimension")]
@@ -184,17 +153,11 @@
     // Cannot slice [5:10] in dimension with size 3
     let _ = a.slice(0, 5, 10).unwrap();
 }
->>>>>>> 9061cb70
 
 // Reduction Errors
 
 #[test]
-<<<<<<< HEAD
-#[serial]
-#[should_panic(expected = "Invalid dimension")]
-=======
 #[should_panic(expected = "InvalidDimension")]
->>>>>>> 9061cb70
 fn test_sum_invalid_dimension() {
     let device = MetalDevice::new()?;
     let a = Tensor::<f32>::ones(&device, vec![3, 4]).unwrap();
@@ -203,12 +166,7 @@
 }
 
 #[test]
-<<<<<<< HEAD
-#[serial]
-#[should_panic(expected = "Invalid dimension")]
-=======
 #[should_panic(expected = "InvalidDimension")]
->>>>>>> 9061cb70
 fn test_softmax_invalid_dimension() {
     let device = MetalDevice::new()?;
     let a = Tensor::<f32>::ones(&device, vec![2, 3, 4]).unwrap();
@@ -424,24 +382,6 @@
 }
 
 // Zero-sized Dimension Errors
-<<<<<<< HEAD
-// Note: Empty tensors with 0-sized dimensions may be allowed
-
-// #[test]
-// #[serial]
-// #[should_panic]
-// fn test_zeros_with_zero_dimension() {
-//     // Creating tensor with a zero dimension should fail
-//     let _ = Tensor::<f32>::zeros(vec![2, 0, 3]).unwrap();
-// }
-
-// #[test]
-// #[serial]
-// #[should_panic]
-// fn test_ones_with_zero_dimension() {
-//     let _ = Tensor::<f32>::ones(vec![0, 4]).unwrap();
-// }
-=======
 
 #[test]
 #[should_panic]
@@ -457,7 +397,6 @@
     let device = MetalDevice::new()?;
     let _ = Tensor::<f32>::ones(&device, vec![0, 4]).unwrap();
 }
->>>>>>> 9061cb70
 
 // Autograd Errors
 
@@ -522,23 +461,18 @@
     let b = Tensor::<f32>::ones(&device, vec![2, 5]).unwrap();
 
     // Concatenating along dim 0, but dim 1 doesn't match (3 vs 5)
-    let _ = Tensor::concat(&[&a, &b], 0).unwrap();
-}
-
-#[test]
-<<<<<<< HEAD
-#[serial]
-#[should_panic(expected = "Invalid dimension")]
-=======
+    let _ = a.concat(&b, 0).unwrap();
+}
+
+#[test]
 #[should_panic(expected = "InvalidDimension")]
->>>>>>> 9061cb70
 fn test_concat_invalid_dimension() {
     let device = MetalDevice::new()?;
     let a = Tensor::<f32>::ones(&device, vec![2, 3]).unwrap();
     let b = Tensor::<f32>::ones(&device, vec![2, 3]).unwrap();
 
     // Dimension 2 doesn't exist
-    let _ = Tensor::concat(&[&a, &b], 2).unwrap();
+    let _ = a.concat(&b, 2).unwrap();
 }
 
 // Transpose Errors
@@ -598,11 +532,7 @@
     // Softmax should handle large values without overflow
     let a = Tensor::<f32>::from_vec(vec![1000.0, 1001.0, 1002.0], vec![1, 3])?;
 
-<<<<<<< HEAD
-    let b = a.softmax(1)?;
-=======
     let b = a.softmax()?;
->>>>>>> 9061cb70
     let result = b.sync_and_read();
 
     // Should not be NaN or Inf
