/// Comprehensive tests for f16 activation functions
///
/// Activation functions are critical for neural networks.
/// F16 tests ensure that activations work correctly with half precision.
///
/// Tests cover:
/// - ReLU and variants (LeakyReLU)
/// - GELU
/// - Sigmoid and Tanh
/// - Softmax
/// - Numerical stability with f16 precision
/// - Edge cases (large/small values, negatives, zeros)

use tensorlogic::device::MetalDevice;
use tensorlogic::error::TensorResult;
use tensorlogic::tensor::{Tensor, TensorCreation, TensorIO, TensorAccessors};
use half::f16;
use serial_test::serial;

// Helper function
fn assert_tensor_close_f16(result: &[f16], expected: &[f16], epsilon: f32) {
    assert_eq!(result.len(), expected.len(), "Length mismatch");
    for (i, (&r, &e)) in result.iter().zip(expected.iter()).enumerate() {
        let diff = (r.to_f32() - e.to_f32()).abs();
        assert!(
            diff < epsilon,
            "Mismatch at index {}: got {}, expected {}, diff {}",
            i, r.to_f32(), e.to_f32(), diff
        );
    }
}

// ReLU Tests

#[test]
#[serial]
fn test_f16_relu_basic() -> TensorResult<()> {
    let device = MetalDevice::new()?;

    let a = Tensor::<f16>::from_vec(
        vec![
            f16::from_f32(-2.0), f16::from_f32(-1.0), f16::from_f32(0.0),
            f16::from_f32(1.0), f16::from_f32(2.0), f16::from_f32(3.0),
        ],
        vec![6]
    )?;

    let b = a.relu()?;
    let result = b.sync_and_read();

    let expected = vec![
        f16::ZERO, f16::ZERO, f16::ZERO,
        f16::ONE, f16::from_f32(2.0), f16::from_f32(3.0),
    ];
    assert_tensor_close_f16(&result, &expected, 1e-3);

    println!("✓ f16 relu basic test passed");
    Ok(())
}

#[test]
#[serial]
fn test_f16_relu_all_negative() -> TensorResult<()> {
    let device = MetalDevice::new()?;

    let a = Tensor::<f16>::from_vec(
        vec![f16::from_f32(-1.0), f16::from_f32(-5.0), f16::from_f32(-10.0), f16::from_f32(-100.0)],
        vec![4]
    )?;

    let b = a.relu()?;
    let result = b.sync_and_read();

    // All should be zero
    for &val in &result {
        assert_eq!(val, f16::ZERO);
    }

    println!("✓ f16 relu all negative test passed");
    Ok(())
}

#[test]
#[serial]
fn test_f16_relu_all_positive() -> TensorResult<()> {
    let device = MetalDevice::new()?;

    let a = Tensor::<f16>::from_vec(
        vec![f16::from_f32(1.0), f16::from_f32(5.0), f16::from_f32(10.0), f16::from_f32(100.0)],
        vec![4]
    )?;

    let b = a.relu()?;
    let result = b.sync_and_read();

    // Should be unchanged
    assert_tensor_close_f16(
        &result,
        &vec![f16::from_f32(1.0), f16::from_f32(5.0), f16::from_f32(10.0), f16::from_f32(100.0)],
        1e-2
    );

    println!("✓ f16 relu all positive test passed");
    Ok(())
}

// GELU Tests

#[test]
#[serial]
fn test_f16_gelu_basic() -> TensorResult<()> {
    let device = MetalDevice::new()?;

    let a = Tensor::<f16>::from_vec(
        vec![
            f16::from_f32(-3.0), f16::from_f32(-1.0), f16::from_f32(0.0),
            f16::from_f32(1.0), f16::from_f32(3.0),
        ],
        vec![5]
    )?;

    let b = a.gelu()?;
    let result = b.sync_and_read();

    // GELU properties:
    // GELU(0) ≈ 0
    // GELU(x) ≈ x for large positive x
    // GELU(x) ≈ 0 for large negative x

    assert!(result[2].to_f32().abs() < 0.1, "GELU(0) should be ~0");
    assert!(result[4].to_f32() > 2.5, "GELU(3) should be close to 3");
    assert!(result[0].to_f32().abs() < 0.1, "GELU(-3) should be ~0");

    println!("✓ f16 gelu basic test passed");
    Ok(())
}

#[test]
#[serial]
fn test_f16_gelu_smooth() -> TensorResult<()> {
    // GELU should be smooth (continuous and differentiable)
    let device = MetalDevice::new()?;

    let a = Tensor::<f16>::from_vec(
        vec![f16::from_f32(-0.1), f16::from_f32(0.0), f16::from_f32(0.1)],
        vec![3]
    )?;

    let b = a.gelu()?;
    let result = b.sync_and_read();

    // Should transition smoothly through zero
    assert!(result[0].to_f32() < 0.0);
    assert!(result[1].to_f32().abs() < 0.1);
    assert!(result[2].to_f32() > 0.0);

    println!("✓ f16 gelu smooth test passed");
    Ok(())
}

// Sigmoid Tests

#[test]
#[serial]
fn test_f16_sigmoid_basic() -> TensorResult<()> {
    let device = MetalDevice::new()?;

    let a = Tensor::<f16>::from_vec(
        vec![
            f16::from_f32(-10.0), f16::from_f32(-1.0), f16::from_f32(0.0),
            f16::from_f32(1.0), f16::from_f32(10.0),
        ],
        vec![5]
    )?;

    let b = a.sigmoid()?;
    let result = b.sync_and_read();

    // Sigmoid properties:
    // sigmoid(0) = 0.5
    // sigmoid(x) → 0 as x → -∞
    // sigmoid(x) → 1 as x → +∞

    assert!(result[2].to_f32() > 0.49 && result[2].to_f32() < 0.51, "Sigmoid(0) should be 0.5");
    assert!(result[0].to_f32() < 0.01, "Sigmoid(-10) should be ~0");
    assert!(result[4].to_f32() > 0.99, "Sigmoid(10) should be ~1");

    println!("✓ f16 sigmoid basic test passed");
    Ok(())
}

#[test]
#[serial]
fn test_f16_sigmoid_range() -> TensorResult<()> {
    // Sigmoid output should always be in (0, 1)
    let device = MetalDevice::new()?;

    let a = Tensor::<f16>::from_vec(
        vec![
            f16::from_f32(-1000.0), f16::from_f32(-100.0), f16::from_f32(-10.0),
            f16::from_f32(0.0), f16::from_f32(10.0), f16::from_f32(100.0), f16::from_f32(1000.0),
        ],
        vec![7]
    )?;

    let b = a.sigmoid()?;
    let result = b.sync_and_read();

    // All values should be in (0, 1)
    for &val in &result {
        assert!(val.to_f32() >= 0.0 && val.to_f32() <= 1.0, "Sigmoid should be in [0, 1]");
    }

    println!("✓ f16 sigmoid range test passed");
    Ok(())
}

// Tanh Tests

#[test]
#[serial]
fn test_f16_tanh_basic() -> TensorResult<()> {
    let device = MetalDevice::new()?;

    let a = Tensor::<f16>::from_vec(
        vec![
            f16::from_f32(-10.0), f16::from_f32(-1.0), f16::from_f32(0.0),
            f16::from_f32(1.0), f16::from_f32(10.0),
        ],
        vec![5]
    )?;

    let b = a.tanh()?;
    let result = b.sync_and_read();

    // Tanh properties:
    // tanh(0) = 0
    // tanh(x) → -1 as x → -∞
    // tanh(x) → 1 as x → +∞

    assert!(result[2].to_f32().abs() < 0.01, "Tanh(0) should be 0");
    assert!(result[0].to_f32() < -0.99, "Tanh(-10) should be ~-1");
    assert!(result[4].to_f32() > 0.99, "Tanh(10) should be ~1");

    println!("✓ f16 tanh basic test passed");
    Ok(())
}

#[test]
#[serial]
fn test_f16_tanh_range() -> TensorResult<()> {
    // Tanh output should always be in (-1, 1)
    let device = MetalDevice::new()?;

    let a = Tensor::<f16>::from_vec(
        vec![
            f16::from_f32(-100.0), f16::from_f32(-10.0), f16::from_f32(-1.0),
            f16::from_f32(0.0), f16::from_f32(1.0), f16::from_f32(10.0), f16::from_f32(100.0),
        ],
        vec![7]
    )?;

    let b = a.tanh()?;
    let result = b.sync_and_read();

    // All values should be in (-1, 1)
    for &val in &result {
        assert!(val.to_f32() >= -1.0 && val.to_f32() <= 1.0, "Tanh should be in [-1, 1]");
    }

    println!("✓ f16 tanh range test passed");
    Ok(())
}

// Softmax Tests

#[test]
#[serial]
fn test_f16_softmax_basic() -> TensorResult<()> {
    let device = MetalDevice::new()?;

    let a = Tensor::<f16>::from_vec(
        vec![f16::from_f32(1.0), f16::from_f32(2.0), f16::from_f32(3.0)],
        vec![1, 3]
    )?;

<<<<<<< HEAD
    let b = a.softmax(1)?; // dim=1
=======
    let b = a.softmax()?; // dim=1
>>>>>>> 9061cb70
    let result = b.sync_and_read();

    // Softmax properties:
    // 1. All values should be positive
    // 2. Sum should be 1.0
    // 3. Larger inputs should have larger outputs

    for &val in &result {
        assert!(val.to_f32() > 0.0, "Softmax should be positive");
    }

    let sum: f32 = result.iter().map(|&x| x.to_f32()).sum();
    assert!((sum - 1.0).abs() < 0.01, "Softmax should sum to 1");

    assert!(result[2].to_f32() > result[1].to_f32());
    assert!(result[1].to_f32() > result[0].to_f32());

    println!("✓ f16 softmax basic test passed");
    Ok(())
}

#[test]
#[serial]
fn test_f16_softmax_uniform() -> TensorResult<()> {
    // Softmax of uniform values should give uniform distribution
    let device = MetalDevice::new()?;

    let a = Tensor::<f16>::from_vec(
        vec![f16::ONE, f16::ONE, f16::ONE, f16::ONE],
        vec![1, 4]
    )?;

<<<<<<< HEAD
    let b = a.softmax(1)?;
=======
    let b = a.softmax()?;
>>>>>>> 9061cb70
    let result = b.sync_and_read();

    // Each should be approximately 0.25
    for &val in &result {
        assert!((val.to_f32() - 0.25).abs() < 0.01, "Uniform softmax should be 0.25 each");
    }

    println!("✓ f16 softmax uniform test passed");
    Ok(())
}

#[test]
#[serial]
fn test_f16_softmax_overflow_safety() -> TensorResult<()> {
    // Softmax should handle large values without overflow
    let device = MetalDevice::new()?;

    let a = Tensor::<f16>::from_vec(
        vec![f16::from_f32(1000.0), f16::from_f32(1001.0), f16::from_f32(1002.0)],
        vec![1, 3]
    )?;

<<<<<<< HEAD
    let b = a.softmax(1)?;
=======
    let b = a.softmax()?;
>>>>>>> 9061cb70
    let result = b.sync_and_read();

    // Should not be NaN or Inf
    for &val in &result {
        assert!(val.is_finite(), "Softmax should be finite even with large inputs");
    }

    // Should sum to 1
    let sum: f32 = result.iter().map(|&x| x.to_f32()).sum();
    assert!((sum - 1.0).abs() < 0.01, "Softmax should sum to 1");

    println!("✓ f16 softmax overflow safety test passed");
    Ok(())
}

// LeakyReLU Tests

#[test]
#[serial]
fn test_f16_leaky_relu() -> TensorResult<()> {
    let device = MetalDevice::new()?;

    let a = Tensor::<f16>::from_vec(
        vec![
            f16::from_f32(-2.0), f16::from_f32(-1.0), f16::from_f32(0.0),
            f16::from_f32(1.0), f16::from_f32(2.0),
        ],
        vec![5]
    )?;

    let negative_slope = 0.01;
    let b = a.leaky_relu(negative_slope)?;
    let result = b.sync_and_read();

    // LeakyReLU(x) = x if x > 0, else negative_slope * x
    assert!((result[0].to_f32() - (-2.0 * negative_slope)).abs() < 0.01);
    assert!((result[1].to_f32() - (-1.0 * negative_slope)).abs() < 0.01);
    assert!(result[2].to_f32().abs() < 0.01); // 0
    assert!((result[3].to_f32() - 1.0).abs() < 0.01);
    assert!((result[4].to_f32() - 2.0).abs() < 0.01);

    println!("✓ f16 leaky relu test passed");
    Ok(())
}

// Comparison with F32

#[test]
#[serial]
fn test_f16_f32_activation_comparison() -> TensorResult<()> {
    // Compare f16 and f32 activation outputs
    let device = MetalDevice::new()?;

    let data_f32 = vec![-2.0, -1.0, 0.0, 1.0, 2.0];
    let data_f16: Vec<f16> = data_f32.iter().map(|&x| f16::from_f32(x)).collect();

    let a_f32 = Tensor::<f32>::from_vec(data_f32, vec![5])?;
    let a_f16 = Tensor::<f16>::from_vec(data_f16, vec![5])?;

    // Test ReLU
    let relu_f32 = a_f32.relu()?;
    let relu_f16 = a_f16.relu()?;

    let result_f32 = relu_f32.sync_and_read();
    let result_f16: Vec<f32> = relu_f16.sync_and_read().iter().map(|&x| x.to_f32()).collect();

    for (i, (&r32, &r16)) in result_f32.iter().zip(result_f16.iter()).enumerate() {
        let diff = (r32 - r16).abs();
        assert!(diff < 0.01, "F16 and F32 ReLU should be very close");
    }

    println!("✓ f16 vs f32 activation comparison test passed");
    Ok(())
}

// Edge Cases

#[test]
#[serial]
fn test_f16_activation_with_zeros() -> TensorResult<()> {
    let device = MetalDevice::new()?;

    let zeros = Tensor::<f16>::zeros(&device, vec![4])?;

    // ReLU of zeros should be zeros
    let relu_result = zeros.relu()?;
    for &val in &relu_result.sync_and_read() {
        assert_eq!(val, f16::ZERO);
    }

    // Sigmoid of zeros should be 0.5
    let sigmoid_result = zeros.sigmoid()?;
    for &val in &sigmoid_result.sync_and_read() {
        assert!((val.to_f32() - 0.5).abs() < 0.01);
    }

    // Tanh of zeros should be zeros
    let tanh_result = zeros.tanh()?;
    for &val in &tanh_result.sync_and_read() {
        assert!(val.to_f32().abs() < 0.01);
    }

    println!("✓ f16 activation with zeros test passed");
    Ok(())
}

#[test]
#[serial]
fn test_f16_activation_numerical_stability() -> TensorResult<()> {
    // Test activations with values that might cause numerical issues
    let device = MetalDevice::new()?;

    // Very large positive and negative values
    let a = Tensor::<f16>::from_vec(
        vec![f16::from_f32(-1000.0), f16::from_f32(-100.0), f16::from_f32(100.0), f16::from_f32(1000.0)],
        vec![4]
    )?;

    // ReLU should handle large values
    let relu_result = a.relu()?;
    for &val in &relu_result.sync_and_read() {
        assert!(val.is_finite(), "ReLU should produce finite values");
    }

    // Sigmoid should saturate gracefully
    let sigmoid_result = a.sigmoid()?;
    for &val in &sigmoid_result.sync_and_read() {
        assert!(val.is_finite(), "Sigmoid should produce finite values");
        assert!(val.to_f32() >= 0.0 && val.to_f32() <= 1.0);
    }

    println!("✓ f16 activation numerical stability test passed");
    Ok(())
}

// Multi-dimensional Tests

#[test]
#[serial]
fn test_f16_activation_2d() -> TensorResult<()> {
    let device = MetalDevice::new()?;

    let a = Tensor::<f16>::from_vec(
        vec![
            f16::from_f32(-1.0), f16::from_f32(0.0), f16::from_f32(1.0),
            f16::from_f32(-2.0), f16::from_f32(0.0), f16::from_f32(2.0),
        ],
        vec![2, 3]
    )?;

    let b = a.relu()?;
    let result = b.sync_and_read();

    assert_eq!(result.len(), 6);
    assert_eq!(b.shape().dims(), &[2, 3]);

    println!("✓ f16 activation 2D test passed");
    Ok(())
}

#[test]
#[serial]
fn test_f16_activation_batched() -> TensorResult<()> {
    // Test activation on batched data
    let device = MetalDevice::new()?;

    let batch_size = 4;
    let features = 8;

    let a = Tensor::<f16>::ones(&device, vec![batch_size, features])?;

    let b = a.relu()?;
    assert_eq!(b.shape().dims(), &[batch_size, features]);

    let c = a.sigmoid()?;
    assert_eq!(c.shape().dims(), &[batch_size, features]);

    println!("✓ f16 activation batched test passed");
    Ok(())
}<|MERGE_RESOLUTION|>--- conflicted
+++ resolved
@@ -284,11 +284,7 @@
         vec![1, 3]
     )?;
 
-<<<<<<< HEAD
-    let b = a.softmax(1)?; // dim=1
-=======
     let b = a.softmax()?; // dim=1
->>>>>>> 9061cb70
     let result = b.sync_and_read();
 
     // Softmax properties:
@@ -321,11 +317,7 @@
         vec![1, 4]
     )?;
 
-<<<<<<< HEAD
-    let b = a.softmax(1)?;
-=======
     let b = a.softmax()?;
->>>>>>> 9061cb70
     let result = b.sync_and_read();
 
     // Each should be approximately 0.25
@@ -348,11 +340,7 @@
         vec![1, 3]
     )?;
 
-<<<<<<< HEAD
-    let b = a.softmax(1)?;
-=======
     let b = a.softmax()?;
->>>>>>> 9061cb70
     let result = b.sync_and_read();
 
     // Should not be NaN or Inf
