/// Comprehensive tests for Attention Masking operations
///
/// Attention masking is crucial for Transformer models, especially:
/// - Causal (autoregressive) masking for decoders
/// - Padding masking for variable-length sequences
/// - Combined masking strategies
///
/// Tests cover:
/// - Causal mask generation
/// - Padding mask generation
/// - Mask application to attention scores
/// - Mask combination (logical AND)
/// - Integration with softmax
/// - Various sequence lengths and batch sizes
/// - Error cases

use tensorlogic::error::TensorResult;
use tensorlogic::tensor::{Tensor, TensorCreation, TensorIO, TensorAccessors};
use half::f16;

// Helper function to assert f16 tensors are close
fn assert_tensor_close_f16(result: &[f16], expected: &[f16], epsilon: f32) {
    assert_eq!(result.len(), expected.len(), "Length mismatch");
    for (i, (&r, &e)) in result.iter().zip(expected.iter()).enumerate() {
        let diff = (r.to_f32() - e.to_f32()).abs();
        assert!(
            diff < epsilon,
            "Mismatch at index {}: got {}, expected {}, diff {}",
            i, r.to_f32(), e.to_f32(), diff
        );
    }
}

// Test Causal Mask Generation

#[test]
fn test_causal_mask_small() -> TensorResult<()> {
    // Test causal mask for small sequence
    let mask = Tensor::<f16>::causal_mask(3)?;
    let data = mask.sync_and_read();

    // Expected: [[1, 0, 0],
    //            [1, 1, 0],
    //            [1, 1, 1]]
    assert_eq!(data[0], f16::ONE);  // [0,0]
    assert_eq!(data[1], f16::ZERO); // [0,1]
    assert_eq!(data[2], f16::ZERO); // [0,2]

    assert_eq!(data[3], f16::ONE);  // [1,0]
    assert_eq!(data[4], f16::ONE);  // [1,1]
    assert_eq!(data[5], f16::ZERO); // [1,2]

    assert_eq!(data[6], f16::ONE);  // [2,0]
    assert_eq!(data[7], f16::ONE);  // [2,1]
    assert_eq!(data[8], f16::ONE);  // [2,2]

    assert_eq!(mask.shape().dims(), &[3, 3]);

    println!("✓ Causal mask small test passed");
    Ok(())
}

#[test]
fn test_causal_mask_various_sizes() -> TensorResult<()> {
    // Test causal masks of various sizes
    for seq_len in [1, 2, 4, 8, 16, 32, 64, 128] {
        let mask = Tensor::<f16>::causal_mask(seq_len)?;
        let data = mask.sync_and_read();

        assert_eq!(mask.shape().dims(), &[seq_len, seq_len]);
        assert_eq!(data.len(), seq_len * seq_len);

        // Verify lower triangular structure
        for i in 0..seq_len {
            for j in 0..seq_len {
                let idx = i * seq_len + j;
                if j <= i {
                    assert_eq!(
                        data[idx], f16::ONE,
                        "Expected 1 at [{},{}] for seq_len={}",
                        i, j, seq_len
                    );
                } else {
                    assert_eq!(
                        data[idx], f16::ZERO,
                        "Expected 0 at [{},{}] for seq_len={}",
                        i, j, seq_len
                    );
                }
            }
        }
    }

    println!("✓ Causal mask various sizes test passed");
    Ok(())
}

#[test]
fn test_causal_mask_single_token() -> TensorResult<()> {
    // Test causal mask for single token (common in generation)
    let mask = Tensor::<f16>::causal_mask(1)?;
    let data = mask.sync_and_read();

    // Should be [[1]]
    assert_eq!(data.len(), 1);
    assert_eq!(data[0], f16::ONE);

    println!("✓ Causal mask single token test passed");
    Ok(())
}

#[test]
fn test_causal_mask_count_zeros_ones() -> TensorResult<()> {
    // Verify the count of zeros and ones in causal mask
    for seq_len in [3, 5, 10] {
        let mask = Tensor::<f16>::causal_mask(seq_len)?;
        let data = mask.sync_and_read();

        let ones_count = data.iter().filter(|&&x| x == f16::ONE).count();
        let zeros_count = data.iter().filter(|&&x| x == f16::ZERO).count();

        // For a seq_len x seq_len lower triangular matrix:
        // ones_count = 1 + 2 + 3 + ... + seq_len = seq_len * (seq_len + 1) / 2
        let expected_ones = seq_len * (seq_len + 1) / 2;
        let expected_zeros = seq_len * seq_len - expected_ones;

        assert_eq!(
            ones_count, expected_ones,
            "Incorrect ones count for seq_len={}",
            seq_len
        );
        assert_eq!(
            zeros_count, expected_zeros,
            "Incorrect zeros count for seq_len={}",
            seq_len
        );
    }

    println!("✓ Causal mask count test passed");
    Ok(())
}

// Test Padding Mask Generation

#[test]
fn test_padding_mask_basic() -> TensorResult<()> {
    // Test basic padding mask
    let mask = Tensor::<f16>::padding_mask(&[2, 3], 4)?;
    let data = mask.sync_and_read();

    // Expected: [[1, 1, 0, 0],
    //            [1, 1, 1, 0]]

    // First sequence (length 2)
    assert_eq!(data[0], f16::ONE);
    assert_eq!(data[1], f16::ONE);
    assert_eq!(data[2], f16::ZERO);
    assert_eq!(data[3], f16::ZERO);

    // Second sequence (length 3)
    assert_eq!(data[4], f16::ONE);
    assert_eq!(data[5], f16::ONE);
    assert_eq!(data[6], f16::ONE);
    assert_eq!(data[7], f16::ZERO);

    assert_eq!(0.shape().dims(), &[2, 4]);

    println!("✓ Padding mask basic test passed");
    Ok(())
}

#[test]
fn test_padding_mask_no_padding() -> TensorResult<()> {
    // Test padding mask when all sequences are full length
    let mask = Tensor::<f16>::padding_mask(&[4, 4, 4], 4)?;
    let data = mask.sync_and_read();

    // All should be ones (no padding)
    for &val in &data {
        assert_eq!(val, f16::ONE);
    }

    assert_eq!(0.shape().dims(), &[3, 4]);

    println!("✓ Padding mask no padding test passed");
    Ok(())
}

#[test]
fn test_padding_mask_all_padding() -> TensorResult<()> {
    // Test padding mask with zero-length sequences
    let mask = Tensor::<f16>::padding_mask(&[0, 0], 4)?;
    let data = mask.sync_and_read();

    // All should be zeros (all padding)
    for &val in &data {
        assert_eq!(val, f16::ZERO);
    }

    assert_eq!(0.shape().dims(), &[2, 4]);

    println!("✓ Padding mask all padding test passed");
    Ok(())
}

#[test]
fn test_padding_mask_various_lengths() -> TensorResult<()> {
    // Test padding mask with various sequence lengths
    let lengths = vec![1, 3, 5, 7, 10];
    let max_len = 10;

    let mask = Tensor::<f16>::padding_mask(&lengths, max_len)?;
    let data = mask.sync_and_read();

    assert_eq!(0.shape().dims(), &[lengths.len(), max_len]);

    // Verify each sequence
    for (seq_idx, &len) in lengths.iter().enumerate() {
        for pos in 0..max_len {
            let idx = seq_idx * max_len + pos;
            if pos < len {
                assert_eq!(
                    data[idx], f16::ONE,
                    "Expected 1 at seq={}, pos={} (len={})",
                    seq_idx, pos, len
                );
            } else {
                assert_eq!(
                    data[idx], f16::ZERO,
                    "Expected 0 at seq={}, pos={} (len={})",
                    seq_idx, pos, len
                );
            }
        }
    }

    println!("✓ Padding mask various lengths test passed");
    Ok(())
}

#[test]
fn test_padding_mask_single_sequence() -> TensorResult<()> {
    // Test padding mask with single sequence
    let mask = Tensor::<f16>::padding_mask(&[3], 5)?;
    let data = mask.sync_and_read();

    // Expected: [1, 1, 1, 0, 0]
    assert_eq!(data, vec![f16::ONE, f16::ONE, f16::ONE, f16::ZERO, f16::ZERO]);
    assert_eq!(0.shape().dims(), &[1, 5]);

    println!("✓ Padding mask single sequence test passed");
    Ok(())
}

// Test Mask Application

#[test]
fn test_apply_attention_mask_basic() -> TensorResult<()> {
    // Test basic mask application
    let scores = Tensor::from_vec(
        vec![
            f16::from_f32(1.0), f16::from_f32(2.0),
            f16::from_f32(3.0), f16::from_f32(4.0),
        ],
        vec![2, 2],
    )?;

    let mask = Tensor::from_vec(
        vec![f16::ONE, f16::ZERO, f16::ONE, f16::ONE],
        vec![2, 2],
    )?;

    let result = scores.apply_attention_mask(&mask)?;
    let data = result.sync_and_read();

    assert_eq!(data[0], f16::from_f32(1.0));
    assert_eq!(data[1], f16::from_f32(-10000.0)); // masked
    assert_eq!(data[2], f16::from_f32(3.0));
    assert_eq!(data[3], f16::from_f32(4.0));

    println!("✓ Apply attention mask basic test passed");
    Ok(())
}

#[test]
fn test_apply_attention_mask_all_ones() -> TensorResult<()> {
    // Test mask application with all ones (no masking)
    let scores = Tensor::from_vec(
        vec![f16::from_f32(1.0), f16::from_f32(2.0), f16::from_f32(3.0)],
        vec![1, 3],
    )?;

    let mask = Tensor::from_vec(
        vec![f16::ONE, f16::ONE, f16::ONE],
        vec![1, 3],
    )?;

    let result = scores.apply_attention_mask(&mask)?;
    let data = result.sync_and_read();

    // Should remain unchanged
    assert_eq!(data[0], f16::from_f32(1.0));
    assert_eq!(data[1], f16::from_f32(2.0));
    assert_eq!(data[2], f16::from_f32(3.0));

    println!("✓ Apply attention mask all ones test passed");
    Ok(())
}

#[test]
fn test_apply_attention_mask_all_zeros() -> TensorResult<()> {
    // Test mask application with all zeros (mask everything)
    let scores = Tensor::from_vec(
        vec![f16::from_f32(1.0), f16::from_f32(2.0), f16::from_f32(3.0), f16::from_f32(4.0)],
        vec![2, 2],
    )?;

    let mask = Tensor::from_vec(
        vec![f16::ZERO, f16::ZERO, f16::ZERO, f16::ZERO],
        vec![2, 2],
    )?;

    let result = scores.apply_attention_mask(&mask)?;
    let data = result.sync_and_read();

    // All should be -10000
    for &val in &data {
        assert_eq!(val, f16::from_f32(-10000.0));
    }

    println!("✓ Apply attention mask all zeros test passed");
    Ok(())
}

#[test]
fn test_apply_causal_mask_to_scores() -> TensorResult<()> {
    // Test applying causal mask to attention scores
    let seq_len = 4;

    // Create dummy attention scores
    let scores = Tensor::from_vec(vec![f16::ONE; seq_len * seq_len], vec![seq_len, seq_len])?;

    // Create and apply causal mask
    let causal_mask = Tensor::<f16>::causal_mask(seq_len)?;
    let masked_scores = scores.apply_attention_mask(&causal_mask)?;

    let data = masked_scores.sync_and_read();

    // Check upper triangle is masked
    for i in 0..seq_len {
        for j in 0..seq_len {
            let idx = i * seq_len + j;
            if j <= i {
                assert_eq!(data[idx], f16::ONE, "Expected 1 at [{},{}]", i, j);
            } else {
                assert_eq!(data[idx], f16::from_f32(-10000.0), "Expected -10000 at [{},{}]", i, j);
            }
        }
    }

    println!("✓ Apply causal mask to scores test passed");
    Ok(())
}

// Test Mask Combination

#[test]
fn test_combine_masks_basic() -> TensorResult<()> {
    // Test basic mask combination (logical AND)
    let mask1 = Tensor::from_vec(
        vec![f16::ONE, f16::ZERO, f16::ONE, f16::ONE],
        vec![2, 2],
    )?;

    let mask2 = Tensor::from_vec(
        vec![f16::ONE, f16::ONE, f16::ZERO, f16::ONE],
        vec![2, 2],
    )?;

    let combined = mask1.combine_masks(&mask2)?;
    let data = combined.sync_and_read();

    // Logical AND
    assert_eq!(data[0], f16::ONE);  // 1 & 1 = 1
    assert_eq!(data[1], f16::ZERO); // 0 & 1 = 0
    assert_eq!(data[2], f16::ZERO); // 1 & 0 = 0
    assert_eq!(data[3], f16::ONE);  // 1 & 1 = 1

    println!("✓ Combine masks basic test passed");
    Ok(())
}

#[test]
fn test_combine_masks_with_itself() -> TensorResult<()> {
    // Test combining mask with itself (should be identity)
    let mask = Tensor::from_vec(
        vec![f16::ONE, f16::ZERO, f16::ZERO, f16::ONE],
        vec![2, 2],
    )?;

    let combined = mask.combine_masks(&mask)?;
    let data = combined.sync_and_read();

    // Should be same as original
    assert_eq!(data[0], f16::ONE);
    assert_eq!(data[1], f16::ZERO);
    assert_eq!(data[2], f16::ZERO);
    assert_eq!(data[3], f16::ONE);

    println!("✓ Combine masks with itself test passed");
    Ok(())
}

#[test]
fn test_combine_causal_and_padding() -> TensorResult<()> {
    // Test combining causal mask with padding mask
    // This is a common pattern in transformer decoders

    let seq_len = 4;
    let causal = Tensor::<f16>::causal_mask(seq_len)?;

    // Create padding mask: first 3 positions are valid, last is padding
    let padding = Tensor::from_vec(
        vec![
            f16::ONE, f16::ONE, f16::ONE, f16::ZERO,
            f16::ONE, f16::ONE, f16::ONE, f16::ZERO,
            f16::ONE, f16::ONE, f16::ONE, f16::ZERO,
            f16::ONE, f16::ONE, f16::ONE, f16::ZERO,
        ],
        vec![seq_len, seq_len],
    )?;

    let combined = causal.combine_masks(&padding)?;
    let data = combined.sync_and_read();

    // Check: causal pattern in first 3 columns, all zeros in last column
    for i in 0..seq_len {
        for j in 0..seq_len {
            let idx = i * seq_len + j;
            if j == 3 {
                // Last column should be all zeros (padding)
                assert_eq!(data[idx], f16::ZERO);
            } else if j <= i {
                // Causal pattern in first 3 columns
                assert_eq!(data[idx], f16::ONE);
            } else {
                // Upper triangle of first 3 columns
                assert_eq!(data[idx], f16::ZERO);
            }
        }
    }

    println!("✓ Combine causal and padding test passed");
    Ok(())
}

// Integration Tests with Softmax

#[test]
fn test_mask_with_softmax() -> TensorResult<()> {
    // Test that masked positions become ~0 after softmax
    let scores = Tensor::from_vec(
        vec![f16::from_f32(1.0), f16::from_f32(2.0), f16::from_f32(3.0)],
        vec![1, 3],
    )?;

    // Mask out the middle position
    let mask = Tensor::from_vec(
        vec![f16::ONE, f16::ZERO, f16::ONE],
        vec![1, 3],
    )?;

    let masked_scores = scores.apply_attention_mask(&mask)?;

    // Apply softmax
<<<<<<< HEAD
    let softmax_output = masked_scores.softmax(1)?; // dim=1
=======
    let softmax_output = masked_scores.softmax()?; // dim=1
>>>>>>> 9061cb70
    let data = softmax_output.sync_and_read();

    // Middle position should be very close to 0
    assert!(
        data[1].to_f32() < 1e-4,
        "Masked position should be ~0 after softmax, got {}",
        data[1].to_f32()
    );

    // First and last positions should sum to ~1
    let sum = data[0].to_f32() + data[2].to_f32();
    assert!(
        (sum - 1.0).abs() < 0.01,
        "Unmasked positions should sum to ~1, got {}",
        sum
    );

    println!("✓ Mask with softmax test passed");
    Ok(())
}

#[test]
fn test_causal_attention_simulation() -> TensorResult<()> {
    // Simulate causal attention: each position can only attend to previous positions
    let seq_len = 4;

    // Create attention scores (Q @ K^T)
    let scores = Tensor::from_vec(vec![f16::ONE; seq_len * seq_len], vec![seq_len, seq_len])?;

    // Apply causal mask
    let causal_mask = Tensor::<f16>::causal_mask(seq_len)?;
    let masked_scores = scores.apply_attention_mask(&causal_mask)?;

    // Apply softmax
<<<<<<< HEAD
    let attn_weights = masked_scores.softmax(1)?; // softmax over keys (dim=1)
=======
    let attn_weights = masked_scores.softmax()?; // softmax over keys (dim=1)
>>>>>>> 9061cb70
    let data = attn_weights.sync_and_read();

    // For each query position, check attention weights
    for i in 0..seq_len {
        let mut sum = 0.0;

        for j in 0..seq_len {
            let idx = i * seq_len + j;
            let weight = data[idx].to_f32();

            if j > i {
                // Future positions should have ~0 weight
                assert!(
                    weight < 1e-4,
                    "Position {} should not attend to future position {}, got weight {}",
                    i, j, weight
                );
            } else {
                // Past positions should have positive weight
                assert!(
                    weight > 0.0,
                    "Position {} should attend to position {}, got weight {}",
                    i, j, weight
                );
                sum += weight;
            }
        }

        // Weights should sum to ~1
        assert!(
            (sum - 1.0).abs() < 0.01,
            "Attention weights for position {} should sum to ~1, got {}",
            i, sum
        );
    }

    println!("✓ Causal attention simulation test passed");
    Ok(())
}

// Large Scale Tests

#[test]
fn test_causal_mask_large_sequence() -> TensorResult<()> {
    // Test causal mask for large sequence (e.g., 2048 tokens)
    let seq_len = 512; // Reduced from 2048 for faster testing

    let mask = Tensor::<f16>::causal_mask(seq_len)?;

    assert_eq!(0.shape().dims(), &[seq_len, seq_len]);

    // Spot check a few positions
    let data = mask.sync_and_read();

    // First row: only [0,0] should be 1
    assert_eq!(data[0], f16::ONE);
    assert_eq!(data[1], f16::ZERO);

    // Last row: all should be 1
    let last_row_start = (seq_len - 1) * seq_len;
    for i in 0..seq_len {
        assert_eq!(data[last_row_start + i], f16::ONE);
    }

    // Middle diagonal
    let mid = seq_len / 2;
    assert_eq!(data[mid * seq_len + mid], f16::ONE);     // diagonal
    assert_eq!(data[mid * seq_len + mid - 1], f16::ONE); // before diagonal
    assert_eq!(data[mid * seq_len + mid + 1], f16::ZERO);// after diagonal

    println!("✓ Causal mask large sequence test passed");
    Ok(())
}

#[test]
fn test_padding_mask_large_batch() -> TensorResult<()> {
    // Test padding mask with large batch
    let batch_size = 64;
    let max_len = 128;

    // Create varying lengths
    let lengths: Vec<usize> = (0..batch_size)
        .map(|i| ((i * max_len / batch_size) + 1).min(max_len))
        .collect();

    let mask = Tensor::<f16>::padding_mask(&lengths, max_len)?;

    assert_eq!(0.shape().dims(), &[batch_size, max_len]);

    // Verify shape
    let data = mask.sync_and_read();
    assert_eq!(data.len(), batch_size * max_len);

    // Spot check a few sequences
    for seq_idx in [0, batch_size / 4, batch_size / 2, batch_size - 1] {
        let len = lengths[seq_idx];
        let row_start = seq_idx * max_len;

        // Check valid positions
        assert_eq!(data[row_start], f16::ONE);
        if len > 0 {
            assert_eq!(data[row_start + len - 1], f16::ONE);
        }

        // Check padding positions
        if len < max_len {
            assert_eq!(data[row_start + len], f16::ZERO);
            assert_eq!(data[row_start + max_len - 1], f16::ZERO);
        }
    }

    println!("✓ Padding mask large batch test passed");
    Ok(())
}

// Error Handling Tests

#[test]
#[should_panic(expected = "ShapeMismatch")]
fn test_apply_mask_shape_mismatch() {
    // Test that shape mismatch causes error
    let scores = Tensor::from_vec(
        vec![f16::from_f32(1.0), f16::from_f32(2.0), f16::from_f32(3.0), f16::from_f32(4.0)],
        vec![2, 2],
    ).unwrap();

    let mask = Tensor::from_vec(
        vec![f16::ONE, f16::ZERO, f16::ONE],
        vec![1, 3],
    ).unwrap();

    let _ = scores.apply_attention_mask(&mask).unwrap();
}

#[test]
#[should_panic(expected = "ShapeMismatch")]
fn test_combine_masks_shape_mismatch() {
    // Test that combining masks with different shapes causes error
    let mask1 = Tensor::from_vec(
        vec![f16::ONE, f16::ZERO],
        vec![1, 2],
    ).unwrap();

    let mask2 = Tensor::from_vec(
        vec![f16::ONE, f16::ZERO, f16::ONE],
        vec![1, 3],
    ).unwrap();

    let _ = mask1.combine_masks(&mask2).unwrap();
}

#[test]
fn test_empty_padding_mask() -> TensorResult<()> {
    // Test edge case: empty batch
    let mask = Tensor::<f16>::padding_mask(&[], 10)?;

    assert_eq!(0.shape().dims(), &[0, 10]);

    println!("✓ Empty padding mask test passed");
    Ok(())
}

#[test]
fn test_mask_application_preserves_shape() -> TensorResult<()> {
    // Test that mask application preserves tensor shape
    let test_shapes = vec![
        vec![4, 4],
        vec![8, 8],
        vec![1, 16],
        vec![16, 1],
    ];

    for shape in test_shapes {
        let scores = Tensor::<f16>::ones(shape.clone())?;
        let mask = Tensor::<f16>::ones(shape.clone())?;

        let result = scores.apply_attention_mask(&mask)?;

        assert_eq!(result.shape(), shape, "Shape not preserved for {:?}", shape);
    }

    println!("✓ Mask application preserves shape test passed");
    Ok(())
}<|MERGE_RESOLUTION|>--- conflicted
+++ resolved
@@ -473,11 +473,7 @@
     let masked_scores = scores.apply_attention_mask(&mask)?;
 
     // Apply softmax
-<<<<<<< HEAD
-    let softmax_output = masked_scores.softmax(1)?; // dim=1
-=======
     let softmax_output = masked_scores.softmax()?; // dim=1
->>>>>>> 9061cb70
     let data = softmax_output.sync_and_read();
 
     // Middle position should be very close to 0
@@ -512,11 +508,7 @@
     let masked_scores = scores.apply_attention_mask(&causal_mask)?;
 
     // Apply softmax
-<<<<<<< HEAD
-    let attn_weights = masked_scores.softmax(1)?; // softmax over keys (dim=1)
-=======
     let attn_weights = masked_scores.softmax()?; // softmax over keys (dim=1)
->>>>>>> 9061cb70
     let data = attn_weights.sync_and_read();
 
     // For each query position, check attention weights
