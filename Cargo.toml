[package]
name = "tensorlogic"
version = "0.1.5"
edition = "2021"

[dependencies]
# パーサー
pest = "2.7"
pest_derive = "2.7"

# f16サポート
half = "2.4"

# Metal統合
metal = "0.29"
objc = "0.2"

# Python統合
# extension-module: Pythonモジュール(.so)ビルド用 (maturinで使用)
# auto-initialize: スタンドアロンバイナリ用 (CLIで使用)
pyo3 = { version = "0.21", features = ["auto-initialize"], optional = true }
numpy = { version = "0.21", optional = true }

# CoreML統合 (Neural Engine)
objc2 = "0.5"
objc2-core-ml = { version = "0.2", features = [
    "MLMultiArray",
    "MLModel",
    "MLFeatureValue",
    "MLFeatureProvider",
    "MLDictionaryFeatureProvider",
    "MLModelDescription",
    "MLFeatureDescription",
    "MLFeatureType"
] }
objc2-foundation = { version = "0.2", features = ["NSArray", "NSValue", "NSError", "NSString", "NSDictionary"] }

# エラーハンドリング
thiserror = "1.0"
anyhow = "1.0"

# ユーティリティ
bytemuck = { version = "1.14", features = ["derive"] }
rand = "0.9.2"
rand_distr = "0.5.1"

# モデルフォーマット対応
safetensors = "0.4"
gguf-rs-lib = "0.2"
memmap2 = "0.9"  # メモリマップファイル（高速ローダー用）
rayon = "1.8"    # 並列処理（Phase 4で使用）
lru = "0.12"     # LRUキャッシュ（遅延ロード用）

# トークナイゼーション
tokenizers = "0.20"

# Candle (for comparison testing)
candle-core = "0.9.1"
candle-transformers = "0.9.1"
candle-nn = "0.9.1"
hf-hub = "0.4.3"

<<<<<<< HEAD
# LLVM compilation support
inkwell = { version = "0.5", features = ["llvm18-0"], optional = true }
=======
# Language Server Protocol
tower-lsp = "0.20"
tokio = { version = "1", features = ["full"] }
serde = { version = "1.0", features = ["derive"] }
serde_json = "1.0"
dashmap = "6.0"
env_logger = "0.11"
>>>>>>> 7439a7f2

[dev-dependencies]
criterion = "0.5"
serial_test = "3.0"  # GPU tests must run sequentially to avoid resource contention

[features]
default = []
# python: CLIバイナリ用 (auto-initialize)
python = ["pyo3", "numpy"]
# python-extension: Pythonモジュール(.so)用 (extension-module)
python-extension = ["pyo3/extension-module", "pyo3/abi3-py38", "numpy"]
# llvm: LLVM compilation support
llvm = ["inkwell"]

[profile.release]
opt-level = 3
lto = true
codegen-units = 1

[profile.test]
# Metal GPU tests require single-threaded execution to avoid device resource conflicts
# See: claudedocs/metal_backward_pass_investigation.md
opt-level = 0

[lib]
name = "tensorlogic"
path = "src/lib.rs"

[[bin]]
name = "tl"
path = "src/main.rs"

[[bin]]
name = "tl-lsp"
path = "src/bin/tl_lsp.rs"


[[bench]]
name = "coreml_benchmark"
path = "benches/coreml_benchmark.rs"
harness = false

[[bench]]
name = "metal_performance"
path = "benches/metal_performance.rs"
harness = false

[[bench]]
name = "advanced_fusion_benchmark"
path = "benches/advanced_fusion_benchmark.rs"
harness = false

[[bench]]
name = "coreml_neural_engine_benchmark"
path = "benches/coreml_neural_engine_benchmark.rs"
harness = false<|MERGE_RESOLUTION|>--- conflicted
+++ resolved
@@ -60,10 +60,9 @@
 candle-nn = "0.9.1"
 hf-hub = "0.4.3"
 
-<<<<<<< HEAD
 # LLVM compilation support
 inkwell = { version = "0.5", features = ["llvm18-0"], optional = true }
-=======
+
 # Language Server Protocol
 tower-lsp = "0.20"
 tokio = { version = "1", features = ["full"] }
@@ -71,7 +70,6 @@
 serde_json = "1.0"
 dashmap = "6.0"
 env_logger = "0.11"
->>>>>>> 7439a7f2
 
 [dev-dependencies]
 criterion = "0.5"
