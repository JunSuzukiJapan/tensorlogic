//! Expression and statement evaluation logic for TensorLogic interpreter
//!
//! This module contains the core evaluation methods that execute TensorLogic code.

use super::*;
use crate::ast::*;
use crate::tensor::{FloatType, TensorAccessors, TensorCreation, TensorIO};
use crate::tensor::Tensor;
use crate::device::EncoderProvider;
use std::collections::HashSet;

impl Interpreter {
    pub(super) fn execute_statement(&mut self, stmt: &Statement) -> RuntimeResult<()> {
        match stmt {
            Statement::TensorDecl(decl) => {
                // Handle tensor declaration (same logic as Let statement)
                if let Some(init_expr) = &decl.init_expr {
                    let value = self.eval_expr(init_expr)?;

                    // Declare in current scope (handled by scope stack)
                    self.env.declare_variable(decl.name.as_str().to_string(), value)?;
                    Ok(())
                } else {
                    // No initializer - create uninitialized tensor (would need default value)
                    return Err(RuntimeError::TypeError(
                        "Tensor declarations must have initializers".to_string(),
                    ));
                }
            }
            Statement::Let { target, value } => {
                // Evaluate the value
                let evaluated_value = self.eval_expr(value)?;

                // Declare in current scope (function, block, loop, or global)
                // Scope stack handles shadowing automatically
                self.env.declare_variable(target.as_str().to_string(), evaluated_value)?;
                Ok(())
            }
            Statement::Assignment { target, value } => {
                let evaluated_value = self.eval_expr(value)?;

                // Assignment updates existing variable in scope chain
                // If variable doesn't exist, declare it in current scope (TL allows this)
                if self.env.has_variable(target.as_str()) {
                    self.env.set_variable(target.as_str(), evaluated_value)?;
                } else {
                    self.env.declare_variable(target.as_str().to_string(), evaluated_value)?;
                }
                Ok(())
            }
            Statement::Equation(eq) => {
                // Equation types (~) - just execute both sides
                let _left = self.eval_expr(&eq.left)?;
                let _right = self.eval_expr(&eq.right)?;
                Ok(())
            }
            Statement::FunctionCall { name, args, resolved, span } => {
                // Save span for error reporting
                self.current_span = Some(span.clone());
                // Handle function calls as statements (e.g., print)
                if name.as_str() == "print" {
                    // Special handling for print with format string support
                    if args.is_empty() {
                        println!();
                        return Ok(());
                    }

                    // Check if first argument is a string literal (format string mode)
                    let first_val = self.eval_expr(&args[0])?;

                    if let Value::String(ref format_str) = first_val {
                        // Check if this is format string mode (contains {}) or simple mode
                        if format_str.contains("{}") {
                            // Format string mode: print("Hello {}", name)
                            if args.len() > 1 {
                                // Evaluate remaining arguments
                                let mut format_args = Vec::new();
                                for arg in &args[1..] {
                                    format_args.push(self.eval_expr(arg)?);
                                }

                                // Use format_string helper
                                let formatted = self.format_string(&format_str, &format_args)?;
                                println!("{}", formatted);
                            } else {
                                // Just a string, print it
                                println!("{}", format_str);
                            }
                        } else if args.len() == 1 {
                            // Just a single string, print it
                            println!("{}", format_str);
                        } else {
                            // Simple mode with multiple arguments: print("A", "B", "C")
                            print!("{}", self.value_to_display(&first_val));
                            for arg in &args[1..] {
                                print!(" ");
                                let val = self.eval_expr(arg)?;
                                print!("{}", self.value_to_display(&val));
                            }
                            println!();
                        }
                    } else {
                        // Simple mode: print(value1, value2, ...)
                        print!("{}", self.value_to_display(&first_val));
                        for arg in &args[1..] {
                            print!(" ");
                            let val = self.eval_expr(arg)?;
                            print!("{}", self.value_to_display(&val));
                        }
                        println!();
                    }
                    Ok(())
                } else {
                    // Other function calls - evaluate and discard result
                    self.eval_function_call(None, name, args, resolved.as_ref())?;
                    Ok(())
                }
            }
            Statement::ControlFlow(cf) => match cf {
                ControlFlow::If {
                    condition,
                    then_block,
                    else_block,
                } => {
                    // Evaluate condition
                    let condition_result = match condition {
                        Condition::Constraint(c) => self.eval_constraint(c)?,
                        Condition::Tensor(expr) => {
                            let val = self.eval_expr(expr)?;
                            val.as_bool()?
                        }
                    };

                    // Execute appropriate block using centralized function
                    if condition_result {
                        self.execute_block(then_block, false)?;
                    } else if let Some(else_stmts) = else_block {
                        self.execute_block(else_stmts, false)?;
                    }

                    Ok(())
                }
                ControlFlow::For {
                    variable,
                    iterable,
                    body,
                } => {
                    // Evaluate iterable
                    let items = match iterable {
                        Iterable::Range(n) => {
                            // Create range 0..n
                            (0..*n).map(|i| Value::Integer(i as i64)).collect::<Vec<_>>()
                        }
                        Iterable::Tensor(expr) => {
                            // Iterate over tensor elements
                            let tensor_val = self.eval_expr(expr)?;
                            match tensor_val {
                                Value::TensorF16(tensor) => {
                                    let data = tensor.to_vec();
                                    data.iter().map(|&v| Value::Float(v.to_f32() as f64)).collect()
                                }
                                Value::TensorF32(tensor) => {
                                    let data = tensor.to_vec();
                                    data.iter().map(|&v| Value::Float(v as f64)).collect()
                                }
                                _ => {
                                    return Err(RuntimeError::TypeError(
                                        "Expected tensor (f16 or f32) for iteration".to_string()
                                    ));
                                }
                            }
                        }
                        Iterable::EntitySet(entity_set) => {
                            // Get entities from set
                            match entity_set {
                                EntitySet::Auto => {
                                    return Err(RuntimeError::InvalidOperation(
                                        "Cannot iterate over 'auto' entity set".to_string()
                                    ));
                                }
                                EntitySet::Explicit(entities) => {
                                    entities.iter()
                                        .map(|id| Value::String(id.as_str().to_string()))
                                        .collect()
                                }
                                EntitySet::Type(type_name) => {
                                    // Get entities from entity registry
                                    let type_name_str = type_name.as_str();
                                    if let Some(type_info) = self.entity_registry.get_type_info(type_name_str) {
                                        type_info.all_entities().iter()
                                            .map(|name| Value::String(name.clone()))
                                            .collect()
                                    } else {
                                        return Err(RuntimeError::InvalidOperation(
                                            format!("Entity type '{}' not found", type_name_str)
                                        ));
                                    }
                                }
                            }
                        }
                    };

                    // Execute body for each item
                    let loop_var_name = variable.as_str().to_string();

                    for item in items {
                        // Push loop scope for this iteration
                        self.env.push_scope(ScopeType::Loop);

                        // Declare loop variable in this iteration's scope
                        self.env.declare_variable(loop_var_name.clone(), item)?;

                        // Execute body using centralized function (allows break)
                        let result = self.execute_block(body, true);

                        // Pop loop scope - automatically cleans up loop variable and iteration variables
                        self.env.pop_scope();

                        match result {
                            Err(RuntimeError::BreakOutsideLoop) => break,
                            Err(e) => return Err(e),
                            Ok(_) => {}
                        }
                    }

                    Ok(())
                }
                ControlFlow::While {
                    condition,
                    body,
                } => {
                    loop {
                        let condition_result = match condition {
                            Condition::Constraint(c) => self.eval_constraint(c)?,
                            Condition::Tensor(expr) => {
                                let val = self.eval_expr(expr)?;
                                val.as_bool()?
                            }
                        };

                        if !condition_result {
                            break;
                        }

                        // Execute body using centralized function (allows break)
                        match self.execute_block(body, true) {
                            Err(RuntimeError::BreakOutsideLoop) => break,
                            Err(e) => return Err(e),
                            Ok(_) => {}
                        }
                    }

                    Ok(())
                }
                ControlFlow::Loop { body } => {
                    loop {
                        // Execute body using centralized function (allows break)
                        match self.execute_block(body, true) {
                            Err(RuntimeError::BreakOutsideLoop) => break,
                            Err(e) => return Err(e),
                            Ok(_) => {}
                        }
                    }

                    Ok(())
                }
            },
            Statement::FactAssertion { atom } => {
                // Check if this is actually a built-in function call
                // (since fact_assertion and function_call are now syntactically identical)
                let predicate_name = atom.predicate.as_str();

                if predicate_name == "print" {
                    // Handle as print function with format string support
                    if atom.terms.is_empty() {
                        println!();
                        return Ok(());
                    }

                    // Convert first term to expression and evaluate
                    let first_term = &atom.terms[0];
                    let first_expr = self.term_to_expr(first_term);
                    let first_val = self.eval_expr(&first_expr)?;

                    if let Value::String(ref format_str) = first_val {
                        // Check if this is format string mode (contains {}) or simple mode
                        if format_str.contains("{}") {
                            // Format string mode
                            if atom.terms.len() > 1 {
                                let mut format_args = Vec::new();
                                for term in &atom.terms[1..] {
                                    let expr = self.term_to_expr(term);
                                    format_args.push(self.eval_expr(&expr)?);
                                }
                                let formatted = self.format_string(&format_str, &format_args)?;
                                println!("{}", formatted);
                            } else {
                                println!("{}", format_str);
                            }
                        } else if atom.terms.len() == 1 {
                            // Just a single string, print it
                            println!("{}", format_str);
                        } else {
                            // Simple mode with multiple arguments: print("A", "B", "C")
                            print!("{}", self.value_to_display(&first_val));
                            for term in &atom.terms[1..] {
                                print!(" ");
                                let expr = self.term_to_expr(term);
                                let val = self.eval_expr(&expr)?;
                                print!("{}", self.value_to_display(&val));
                            }
                            println!();
                        }
                    } else {
                        // Simple mode
                        print!("{}", self.value_to_display(&first_val));
                        for term in &atom.terms[1..] {
                            print!(" ");
                            let expr = self.term_to_expr(term);
                            let val = self.eval_expr(&expr)?;
                            print!("{}", self.value_to_display(&val));
                        }
                        println!();
                    }
                    return Ok(());
                }

                // Otherwise, treat as a fact assertion
                println!("Adding fact: {}", predicate_name);

                // Collect entities from fact (for data-driven entity types)
                self.collect_entities_from_fact(atom)?;

                // Convert atom terms based on relation variable definitions
                let converted_atom = self.convert_atom_terms(atom);

                self.logic_engine.add_fact(converted_atom);
                println!("  ✓ Fact added to knowledge base");
                Ok(())
            }
            Statement::Query { atom, constraints } => {
                // Query execution with logic engine
                println!("Query: {}", formatter::format_atom(atom));

                // Convert atom terms based on relation variable definitions
                let converted_atom = self.convert_atom_terms(atom);

                // Query the logic engine
                let results = self.logic_engine.query(&converted_atom)?;

                if results.is_empty() {
                    println!("  No solutions found");
                } else {
                    println!("  Found {} solution(s)", results.len());

                    // Apply constraints if any
                    if !constraints.is_empty() {
                        println!("  Applying {} constraint(s)", constraints.len());
                        // TODO: Filter results based on constraints
                    }

                    // Display results
                    for (i, sub) in results.iter().enumerate() {
                        if sub.is_empty() {
                            println!("  Solution {}: Yes", i + 1);
                        } else {
                            println!("  Solution {}:", i + 1);
                            for (var, term) in sub {
                                println!("    {} = {}", var, formatter::format_term(term));
                            }
                        }
                    }
                }

                Ok(())
            }
            Statement::Inference { method, query } => {
                // Inference execution with logic engine integration
                match method {
                    InferenceMethod::Forward => {
                        // Forward inference: Logic → Tensor conversion
                        println!("Forward inference: Logic → Tensor");

                        // Execute query to get logic results
                        if let Statement::Query { atom, .. } = &**query {
                            let results = self.logic_engine.query(atom)?;
                            println!("  Logic results: {} solution(s)", results.len());

                            // Convert logic results to tensor representation
                            if !results.is_empty() {
                                println!("  Converting to tensor representation...");
                                for sub in &results {
                                    let _tensor = self.logic_to_tensor(sub)?;
                                    // In a full implementation, these tensors would be:
                                    // 1. Passed through Neural Engine for inference
                                    // 2. Combined for batch processing
                                    // 3. Stored for further computation
                                }
                                println!("  ✓ Tensor conversion completed");
                            }
                        }
                        Ok(())
                    }
                    InferenceMethod::Backward => {
                        // Backward inference: Tensor → Logic conversion
                        println!("Backward inference: Tensor → Logic");

                        // Get tensor from Neural Engine prediction (placeholder)
                        let device = self.env.metal_device();
                        let prediction_tensor = Tensor::zeros(device, vec![1, 10])?;

                        // Convert tensor predictions to logic facts
                        if let Statement::Query { atom, .. } = &**query {
                            let predicate = atom.predicate.as_str();
                            self.tensor_to_logic(&prediction_tensor, predicate)?;
                            println!("  ✓ Tensor to logic conversion completed");
                        }

                        Ok(())
                    }
                    InferenceMethod::Gradient => {
                        // Gradient inference: propagate differential information
                        println!("Gradient inference: Differentiable logic");

                        // Execute query and track gradient flow
                        if let Statement::Query { atom, .. } = &**query {
                            let _results = self.logic_engine.query(atom)?;

                            // Propagate gradients through logic operations
                            self.propagate_gradient_through_logic(atom)?;

                            println!("  ✓ Gradient propagation through logic completed");
                        }

                        Ok(())
                    }
                    InferenceMethod::Symbolic => {
                        // Symbolic inference: symbolic reasoning
                        println!("Symbolic inference: Symbolic reasoning");

                        // This would:
                        // 1. Use logic engine for symbolic manipulation
                        // 2. Apply symbolic rules and transformations
                        // 3. Return symbolic results

                        self.execute_statement(query)?;

                        println!("  Symbolic reasoning completed");
                        Ok(())
                    }
                }
            }
            Statement::InferenceBlock { items } => {
                // Execute multiple inference operations in sequence
                println!("\n=== Inference Block Started ===");
                println!("Total inference operations: {}", items.len());
                println!();

                for (index, (method, query)) in items.iter().enumerate() {
                    println!("--- Inference {}/{} ---", index + 1, items.len());

                    // Execute single inference by creating a temporary Inference statement
                    let inference_stmt = Statement::Inference {
                        method: *method,
                        query: query.clone(),
                    };

                    self.execute_statement(&inference_stmt)?;
                    println!();
                }

                println!("=== Inference Block Completed ===\n");
                Ok(())
            }
            Statement::Learning(spec) => {
                // Learning execution with detailed progress display
                self.execute_learning(spec)
            }
            Statement::Block { statements } => {
                self.execute_block(statements, false)
            }
            Statement::Break => {
                Err(RuntimeError::BreakOutsideLoop)
            }
            Statement::Return { value } => {
                // Evaluate return value (if any) and signal early return
                let return_val = if let Some(expr) = value {
                    self.eval_expr(expr)?
                } else {
                    Value::Void
                };
                Err(RuntimeError::ReturnValue(return_val))
            }
            Statement::Panic { format, args } => {
                // Evaluate arguments
                let mut arg_values = Vec::new();
                for arg in args {
                    arg_values.push(self.eval_expr(arg)?);
                }

                // Format the panic message
                let msg = self.format_string(format, &arg_values)?;

                // Panic with the formatted message
                panic!("{}", msg);
            }
            Statement::PythonImport { module, alias } => {
                #[cfg(any(feature = "python", feature = "python-extension"))]
                {
                    // Initialize Python environment if needed
                    if self.python_env.is_none() {
                        self.python_env = Some(crate::python::environment::PythonEnvironment::new());
                    }

                    // Import the module
                    let name = alias.as_deref();
                    self.python_env.as_mut().unwrap()
                        .import_module(module, name)
                        .map_err(|e| RuntimeError::InvalidOperation(e))?;

                    let display_name = alias.as_ref().unwrap_or(module);
                    println!("✓ Python import: {} (as {})", module, display_name);
                    Ok(())
                }
                #[cfg(not(any(feature = "python", feature = "python-extension")))]
                {
                    Err(RuntimeError::NotImplemented(
                        "Python integration not enabled (compile with --features python)".to_string()
                    ))
                }
            }
            Statement::WithBlock { entity_type, statements } => {
                // Execute with-block for entity collection
                let type_name = entity_type.as_str();
                println!("\n=== With block: {} ===", type_name);

                // Get entity count before execution
                let count_before = self.entity_registry.get_entity_count(type_name);

                // Execute all statements in the with block
                for stmt in statements {
                    self.execute_statement(stmt)?;
                }

                // Get entity count after execution
                let count_after = self.entity_registry.get_entity_count(type_name);

                // Display statistics
                if let (Some(before), Some(after)) = (count_before, count_after) {
                    if after > before {
                        println!("\n  📊 Entity Statistics:");
                        println!("     • Initial count: {}", before);
                        println!("     • Final count: {}", after);
                        println!("     • New entities: {}", after - before);

                        // Show newly added entities (if reasonable number)
                        if after - before <= 10 && after > before {
                            if let Some(type_info) = self.entity_registry.get_type_info(type_name) {
                                let all_entities = type_info.all_entities();
                                let new_entities: Vec<&String> = all_entities.iter().skip(before).collect();
                                if !new_entities.is_empty() {
                                    println!("     • Added: {:?}", new_entities);
                                }
                            }
                        }
                    } else {
                        println!("\n  📊 Total entities in {}: {}", type_name, after);

                        // Display entity list if not too many
                        if after > 0 {
                            if let Some(type_info) = self.entity_registry.get_type_info(type_name) {
                                let all_entities = type_info.all_entities();

                                if all_entities.len() <= 10 {
                                    // Show all entities
                                    println!("     • Entities: {:?}", all_entities);
                                } else {
                                    // Show first 10 + count
                                    let sample: Vec<&String> = all_entities.iter().take(10).collect();
                                    println!("     • Entities (first 10): {:?}", sample);
                                    println!("     • ... and {} more", all_entities.len() - 10);
                                }
                            }
                        }
                    }
                } else {
                    println!("\n  ℹ️  Entity type '{}' not found in registry", type_name);
                }

                println!("=== With block completed ===\n");
                Ok(())
            }
            Statement::Expr { expr } => {
                // Execute expression statement (for side effects like method calls)
                self.eval_expr(expr)?;
                Ok(())
            }
        }
    }

    /// Read a single element from f16 tensor at linear index
    /// SIMPLIFIED: Use CPU transfer instead of GPU kernel to avoid command buffer complexity
    pub(super) fn read_element_f16(&self, tensor: &crate::tensor::Tensor<half::f16>, linear_idx: usize) -> RuntimeResult<f32> {
        use crate::device::{MetalBuffer, KernelExecutor};
        use half::f16;

        if linear_idx >= tensor.numel() {
            return Err(RuntimeError::InvalidOperation(
                format!("Index {} out of bounds for tensor with {} elements", linear_idx, tensor.numel())
            ));
        }

        // Fast path for CPU tensors: direct access without copying
        use crate::tensor::BufferHandle;
        if let BufferHandle::CPU(ref vec) = tensor.buffer() {
            return Ok(vec[linear_idx].to_f32());
        }

        let device = match tensor.device() {
            crate::device::Device::Metal(dev) => dev.clone(),
            _ => return Err(RuntimeError::InvalidOperation("read_element_f16 requires Metal device".to_string())),
        };

        let mut device_mut = device.clone();
        if device_mut.library().is_none() {
            let shader_source = include_str!("../../shaders/unified.metal");
            device_mut.load_library(shader_source)
                .map_err(|e| RuntimeError::InvalidOperation(format!("Failed to load shader: {}", e)))?;
        }

        let input_buf = tensor.buffer().as_metal()
            .map_err(|e| RuntimeError::InvalidOperation(format!("Failed to get Metal buffer: {}", e)))?;
        let output_buf = MetalBuffer::<f16>::new_uninit(device.metal_device(), 1)
            .map_err(|e| RuntimeError::InvalidOperation(format!("Failed to create output buffer: {}", e)))?;

        let index_data = [linear_idx as u32];
        let index_buf = device.metal_device().new_buffer_with_data(
            index_data.as_ptr() as *const _,
            std::mem::size_of::<u32>() as u64,
            metal::MTLResourceOptions::StorageModeShared,
        );

        let mut executor = KernelExecutor::new(device_mut);

        let pipeline = executor.get_or_compile_pipeline("read_element_f16")
            .map_err(|e| RuntimeError::InvalidOperation(format!("Failed to compile kernel: {}", e)))?;

        // Use Commands manager for command buffer (Candle pattern)
        let (_flushed, command_buffer) = device.command_buffer()
            .map_err(|e| RuntimeError::InvalidOperation(format!("Failed to get command buffer: {}", e)))?;
        let encoder = command_buffer.encoder();
        encoder.set_compute_pipeline_state(&pipeline);
        encoder.set_buffer(0, Some(&input_buf.buffer), 0);
        encoder.set_buffer(1, Some(&output_buf.buffer), 0);
        encoder.set_buffer(2, Some(&index_buf), 0);

        // FIXED: Use dispatchThreadgroups for single-thread execution (more reliable than dispatch_threads)
        let threadgroups = metal::MTLSize::new(1, 1, 1);
        let threads_per_threadgroup = metal::MTLSize::new(1, 1, 1);
        encoder.dispatch_thread_groups(threadgroups, threads_per_threadgroup);
        encoder.end_encoding();

        // Commands manager will flush and commit when needed
        // Since we need the result immediately, wait for completion
        device.wait_until_completed()
            .map_err(|e| RuntimeError::InvalidOperation(format!("Failed to wait for GPU: {}", e)))?;

        // Check for errors
        if command_buffer.status() != metal::MTLCommandBufferStatus::Completed {
            return Err(RuntimeError::InvalidOperation(
                format!("GPU command buffer failed with status: {:?}", command_buffer.status())
            ));
        }

        // Read result from GPU
        let result_slice = unsafe {
            std::slice::from_raw_parts(output_buf.buffer.contents() as *const f16, 1)
        };
        Ok(result_slice[0].to_f32())
    }

    /// Read a single element from f32 tensor at linear index using GPU
    pub(super) fn read_element_f32(&self, tensor: &crate::tensor::Tensor<f32>, linear_idx: usize) -> RuntimeResult<f32> {
        use crate::device::{MetalBuffer, KernelExecutor};

        if linear_idx >= tensor.numel() {
            return Err(RuntimeError::InvalidOperation(
                format!("Index {} out of bounds for tensor with {} elements", linear_idx, tensor.numel())
            ));
        }

        // Fast path for CPU tensors: direct access without copying
        use crate::tensor::BufferHandle;
        if let BufferHandle::CPU(ref vec) = tensor.buffer() {
            return Ok(vec[linear_idx]);
        }
        let device = match tensor.device() {
            crate::device::Device::Metal(dev) => dev.clone(),
            _ => return Err(RuntimeError::InvalidOperation("read_element_f32 requires Metal device".to_string())),
        };
        let mut device_mut = device.clone();
        if device_mut.library().is_none() {
            let shader_source = include_str!("../../shaders/unified.metal");
            device_mut.load_library(shader_source)
                .map_err(|e| RuntimeError::InvalidOperation(format!("Failed to load shader: {}", e)))?;
        }

        let input_buf = tensor.buffer().as_metal()
            .map_err(|e| RuntimeError::InvalidOperation(format!("Failed to get Metal buffer: {}", e)))?;
        let output_buf = MetalBuffer::<f32>::new_uninit(device.metal_device(), 1)
            .map_err(|e| RuntimeError::InvalidOperation(format!("Failed to create output buffer: {}", e)))?;

        let index_data = [linear_idx as u32];
        let index_buf = device.metal_device().new_buffer_with_data(
            index_data.as_ptr() as *const _,
            std::mem::size_of::<u32>() as u64,
            metal::MTLResourceOptions::StorageModeShared,
        );

        let mut executor = KernelExecutor::new(device_mut);
        let pipeline = executor.get_or_compile_pipeline("read_element_f32")
            .map_err(|e| RuntimeError::InvalidOperation(format!("Failed to compile kernel: {}", e)))?;

        // Use Commands manager for command buffer (Candle pattern)
        let (_flushed, command_buffer) = device.command_buffer()
            .map_err(|e| RuntimeError::InvalidOperation(format!("Failed to get command buffer: {}", e)))?;
        let encoder = command_buffer.encoder();
        encoder.set_compute_pipeline_state(&pipeline);
        encoder.set_buffer(0, Some(&input_buf.buffer), 0);
        encoder.set_buffer(1, Some(&output_buf.buffer), 0);
        encoder.set_buffer(2, Some(&index_buf), 0);

        // FIXED: Use dispatchThreadgroups for single-thread execution (more reliable than dispatch_threads)
        let threadgroups = metal::MTLSize::new(1, 1, 1);
        let threads_per_threadgroup = metal::MTLSize::new(1, 1, 1);
        encoder.dispatch_thread_groups(threadgroups, threads_per_threadgroup);
        encoder.end_encoding();

        // Commands manager will flush and commit when needed
        // Since we need the result immediately, wait for completion
        device.wait_until_completed()
            .map_err(|e| RuntimeError::InvalidOperation(format!("Failed to wait for GPU: {}", e)))?;

        // Check for errors
        if command_buffer.status() != metal::MTLCommandBufferStatus::Completed {
            return Err(RuntimeError::InvalidOperation(
                format!("GPU command buffer failed with status: {:?}", command_buffer.status())
            ));
        }

        // Read result from GPU
        let result_slice = unsafe {
            std::slice::from_raw_parts(output_buf.buffer.contents() as *const f32, 1)
        };
        Ok(result_slice[0])
    }



    /// Evaluate an expression
    /// Execute a block of statements with automatic variable cleanup
    ///
    /// This is the common function used by all control structures (IF, WHILE, LOOP, FOR, Block)
    /// to ensure consistent scoping behavior.
    ///
    /// Parameters:
    /// - statements: The statements to execute
    /// - allow_break: Whether break statements are allowed (true for loops)
    fn execute_block(&mut self, statements: &[Statement], allow_break: bool) -> RuntimeResult<()> {
        use crate::interpreter::environment::ScopeType;

        // Push block scope
        self.env.push_scope(ScopeType::Block);

        // Execute statements in current scope
        let result = self.execute_statements_in_current_scope(statements, allow_break);

        // Pop block scope (all block-local variables automatically dropped)
        self.env.pop_scope();

        result
    }

    /// Execute statements in the current scope without creating a new scope
    ///
    /// Used by execute_block, loops, and if/else branches
    ///
    /// Parameters:
    /// - statements: The statements to execute
    /// - allow_break: Whether break statements are allowed (true for loops)
    fn execute_statements_in_current_scope(&mut self, statements: &[Statement], allow_break: bool) -> RuntimeResult<()> {
        for stmt in statements {
            let result = self.execute_statement(stmt);
            match result {
                Err(RuntimeError::BreakOutsideLoop) if allow_break => {
                    return Err(RuntimeError::BreakOutsideLoop);
                }
                Err(RuntimeError::ReturnValue(_)) => {
                    // Propagate return upward (scopes will be cleaned up by caller)
                    return result;
                }
                Err(e) => return Err(e),
                Ok(_) => {}
            }
        }
        Ok(())
    }

    pub(super) fn eval_expr(&mut self, expr: &TensorExpr) -> RuntimeResult<Value> {
        // Debug: print expression type
        let expr_type = match expr {
            TensorExpr::Variable(_) => "Variable",
            TensorExpr::Literal(_) => "Literal",
            TensorExpr::BinaryOp { .. } => "BinaryOp",
            TensorExpr::UnaryOp { .. } => "UnaryOp",
            TensorExpr::FunctionCall { .. } => "FunctionCall",
            TensorExpr::TensorIndex { .. } => "TensorIndex",
            TensorExpr::EinSum { .. } => "EinSum",
            TensorExpr::EmbeddingLookup { .. } => "EmbeddingLookup",
            TensorExpr::PythonCall { .. } => "PythonCall",
            TensorExpr::PropertyAccess { .. } => "PropertyAccess",
            TensorExpr::MethodCall { .. } => "MethodCall",
        };
        // eprintln!("[DEBUG] eval_expr: type={}", expr_type);

        match expr {
            TensorExpr::Variable(id) => {
                // Use self.get_variable() to check local scope first
                match self.get_variable(id.as_str()) {
                    Ok(value) => return Ok(value),
                    Err(RuntimeError::UndefinedVariable(_)) => {
                        // Check if it's an entity type (meta-type)
                        if self.entity_registry.get_type_info(id.as_str()).is_some() {
                            return Ok(Value::Type(id.as_str().to_string()));
                        }
                        // Re-throw the undefined variable error
                        Err(RuntimeError::UndefinedVariable(id.as_str().to_string()))
                    }
                    Err(e) => Err(e), // Other errors
                }
            }

            TensorExpr::Literal(lit) => self.eval_literal(lit),

            TensorExpr::BinaryOp { op, left, right } => {
                let left_val = self.eval_expr(left)?;
                let right_val = self.eval_expr(right)?;
                self.eval_binary_op(op, left_val, right_val)
            }

            TensorExpr::UnaryOp { op, operand } => {
                let operand_val = self.eval_expr(operand)?;
                self.eval_unary_op(op, operand_val)
            }

            TensorExpr::FunctionCall { type_namespace, name, args, resolved } => {
                self.eval_function_call(type_namespace.as_deref(), name, args, resolved.as_ref())
            }

            TensorExpr::TensorIndex { tensor, indices } => {
                self.eval_tensor_index(tensor, indices)
            }

            TensorExpr::EinSum { spec, tensors } => {
                self.eval_einsum(spec, tensors)
            }

            TensorExpr::EmbeddingLookup { embedding, entity } => {
                self.eval_embedding_lookup(embedding, entity)
            }

            TensorExpr::PythonCall { function, args } => {
                #[cfg(any(feature = "python", feature = "python-extension"))]
                {
                    use crate::interpreter::value::ToValue;

                    // Ensure Python environment is initialized
                    if self.python_env.is_none() {
                        return Err(RuntimeError::InvalidOperation(
                            "Python environment not initialized. Import a module first with 'python import'".to_string()
                        ));
                    }

                    // Evaluate all arguments
                    let values: Vec<Value> = args.iter()
                        .map(|arg| self.eval_expr(arg))
                        .collect::<Result<_, _>>()?;

                    // Check if all tensors are f16 or all f32
                    let all_f16 = values.iter().all(|v| matches!(v, Value::TensorF16(_)));
                    let all_f32 = values.iter().all(|v| matches!(v, Value::TensorF32(_)));

                    if !all_f16 && !all_f32 {
                        return Err(RuntimeError::TypeError(
                            "Python function call requires all tensors to be the same type (all f16 or all f32)".to_string()
                        ));
                    }

                    if all_f16 {
                        // Extract f16 tensors
                        let tensor_args: Vec<_> = values.iter()
                            .filter_map(|v| match v {
                                Value::TensorF16(t) => Some(t.clone()),
                                _ => None
                            })
                            .collect();

                        // Create references for the call
                        let tensor_refs: Vec<&Tensor<f16>> = tensor_args.iter().collect();

                        // Call Python function
                        let result = self.python_env.as_ref().unwrap()
                            .call_function(function, tensor_refs)
                            .map_err(|e| RuntimeError::InvalidOperation(e))?;

                        println!("✓ Python call: {}({} args)", function, args.len());
                        Ok(result.to_value())
                    } else {
                        // Extract f32 tensors
                        let tensor_args: Vec<_> = values.iter()
                            .filter_map(|v| match v {
                                Value::TensorF32(t) => Some(t.clone()),
                                _ => None
                            })
                            .collect();

                        // Create references for the call
                        let tensor_refs: Vec<&Tensor<f32>> = tensor_args.iter().collect();

                        // Call Python function
                        let result = self.python_env.as_ref().unwrap()
                            .call_function(function, tensor_refs)
                            .map_err(|e| RuntimeError::InvalidOperation(e))?;

                        println!("✓ Python call: {}({} args)", function, args.len());
                        Ok(result.to_value())
                    }
                }
                #[cfg(not(any(feature = "python", feature = "python-extension")))]
                {
                    Err(RuntimeError::NotImplemented(
                        "Python integration not enabled (compile with --features python)".to_string()
                    ))
                }
            }

            TensorExpr::PropertyAccess { object, property } => {
                // NEW: Evaluate object first, then access property on the resulting value
                let obj_value = self.eval_expr(object)?;
                let prop_name = property.as_str();
                
                // Handle property access based on object type
                match obj_value {
                    // Model.property -> returns ModelLayerCollection or ModelFeature
                    Value::ModelF16(ref model) => {
                        // Try as layer collection first (e.g., "blk")
                        if let Some(collection) = model.build_layer_collection(prop_name) {
                            Ok(Value::ModelLayerCollectionF16(collection))
                        } else if let Some(feature) = model.get_property(prop_name) {
                            Ok(Value::ModelFeatureF16(feature))
                        } else {
                            Err(RuntimeError::InvalidOperation(
                                format!("Model does not have property '{}'", prop_name)
                            ))
                        }
                    }
                    Value::ModelF32(ref model) => {
                        // Try as layer collection first (e.g., "blk")
                        if let Some(collection) = model.build_layer_collection(prop_name) {
                            Ok(Value::ModelLayerCollectionF32(collection))
                        } else if let Some(feature) = model.get_property(prop_name) {
                            Ok(Value::ModelFeatureF32(feature))
                        } else {
                            Err(RuntimeError::InvalidOperation(
                                format!("Model does not have property '{}'", prop_name)
                            ))
                        }
                    }
                    
                    // ModelLayer.property -> returns ModelFeature
                    Value::ModelLayerF16(ref layer) => {
                        if let Some(feature) = layer.get_feature(prop_name) {
                            Ok(Value::ModelFeatureF16(feature.clone()))
                        } else {
                            Err(RuntimeError::InvalidOperation(
                                format!("Layer {} does not have feature '{}'", layer.index, prop_name)
                            ))
                        }
                    }
                    Value::ModelLayerF32(ref layer) => {
                        if let Some(feature) = layer.get_feature(prop_name) {
                            Ok(Value::ModelFeatureF32(feature.clone()))
                        } else {
                            Err(RuntimeError::InvalidOperation(
                                format!("Layer {} does not have feature '{}'", layer.index, prop_name)
                            ))
                        }
                    }
                    
                    // ModelFeature.property -> returns Tensor
                    Value::ModelFeatureF16(ref feature) => {
                        if let Some(tensor) = feature.get_property(prop_name) {
                            Ok(Value::TensorF16(tensor.clone()))
                        } else {
                            Err(RuntimeError::InvalidOperation(
                                format!("Feature '{}' does not have property '{}'", feature.name, prop_name)
                            ))
                        }
                    }
<<<<<<< HEAD
                    Value::Struct { ref fields, .. } => {
                        // Access struct field
                        let field_name = property.as_str();
                        if let Some(field_value) = fields.get(field_name) {
                            Ok((**field_value).clone())
                        } else {
                            Err(RuntimeError::TypeError(
                                format!("Field '{}' not found in struct", field_name)
                            ))
                        }
                    }
                    _ => Err(RuntimeError::TypeError(
                        format!("Cannot access property '{}' on {:?}", property.as_str(), obj_value)
                    ))
=======
                    Value::ModelFeatureF32(ref feature) => {
                        if let Some(tensor) = feature.get_property(prop_name) {
                            Ok(Value::TensorF32(tensor.clone()))
                        } else {
                            Err(RuntimeError::InvalidOperation(
                                format!("Feature '{}' does not have property '{}'", feature.name, prop_name)
                            ))
                        }
                    }

                    // GGUFWeightCache lazy loading support
                    Value::GGUFWeightCacheF32(ref cache) => {
                        use crate::interpreter::value::{LazyModelLayerCollectionF32, LazyModelFeatureF32};

                        // Check if property is "blk" (layer collection)
                        if prop_name == "blk" {
                            Ok(Value::LazyModelLayerCollectionF32(LazyModelLayerCollectionF32::new(cache.clone(), "blk")))
                        } else {
                            // Single feature (e.g., token_embd, output, output_norm)
                            Ok(Value::LazyModelFeatureF32(LazyModelFeatureF32::new(cache.clone(), prop_name)))
                        }
                    }

                    // LazyModelLayer.property -> returns LazyModelFeature
                    Value::LazyModelLayerF32(ref layer) => {
                        use crate::interpreter::value::LazyModelFeatureF32;
                        let feature_name = format!("blk.{}.{}", layer.index, prop_name);
                        Ok(Value::LazyModelFeatureF32(LazyModelFeatureF32::new(layer.cache.clone(), &feature_name)))
                    }

                    // LazyModelFeature.property -> loads Tensor from cache
                    Value::LazyModelFeatureF32(ref feature) => {
                        let weight_name = format!("{}.{}", feature.name, prop_name);
                        if std::env::var("TL_DEBUG").is_ok() {
                            eprintln!("[DEBUG_EVAL] About to load weight: {}", weight_name);
                        }
                        match feature.cache.get_weight(&weight_name) {
                            Ok(tensor) => {
                                if std::env::var("TL_DEBUG").is_ok() {
                                    eprintln!("[DEBUG_EVAL] Weight loaded successfully: {}", weight_name);
                                }
                                Ok(Value::TensorF32(tensor))
                            }
                            Err(e) => Err(RuntimeError::TensorError(e))
                        }
                    }

                    _ => {
                        Err(RuntimeError::TypeError(
                            format!("Property access not supported on {:?}", std::mem::discriminant(&obj_value))
                        ))
                    }
>>>>>>> 2bcde67a
                }
            }


            TensorExpr::MethodCall { object, method, args } => {
                // Evaluate the object expression
                let obj_value = self.eval_expr(object)?;

                // Call method based on object type
                match method.as_str() {
                    "shape" => {
                        // Call shape() method - returns Tensor
                        match obj_value {
                            Value::TensorF16(ref t) => {
                                // Create shape tensor from dimensions
                                use half::f16;
                                let shape_data: Vec<f16> = t.shape().dims().iter()
                                    .map(|&d| f16::from_f32(d as f32))
                                    .collect();
                                let device = t.device().clone();
                                let shape_tensor = match &device {
                                    crate::device::Device::Metal(metal_device) => {
                                        crate::tensor::Tensor::from_vec_gpu(metal_device, shape_data, vec![t.shape().dims().len()])
                                    }
                                    crate::device::Device::CPU => {
                                        crate::tensor::Tensor::from_vec(shape_data, vec![t.shape().dims().len()])
                                    }
                                    crate::device::Device::NeuralEngine => {
                                        crate::tensor::Tensor::from_vec(shape_data, vec![t.shape().dims().len()])
                                    }
                                }.map_err(|e| RuntimeError::TensorError(e))?;
                                Ok(Value::TensorF16(shape_tensor))
                            }
                            Value::TensorF32(ref t) => {
                                // Create shape tensor from dimensions (f32 version)
                                let shape_data: Vec<f32> = t.shape().dims().iter()
                                    .map(|&d| d as f32)
                                    .collect();
                                let device = t.device().clone();
                                let shape_tensor = match &device {
                                    crate::device::Device::Metal(metal_device) => {
                                        crate::tensor::Tensor::from_vec_gpu(metal_device, shape_data, vec![t.shape().dims().len()])
                                    }
                                    crate::device::Device::CPU => {
                                        crate::tensor::Tensor::from_vec(shape_data, vec![t.shape().dims().len()])
                                    }
                                    crate::device::Device::NeuralEngine => {
                                        crate::tensor::Tensor::from_vec(shape_data, vec![t.shape().dims().len()])
                                    }
                                }.map_err(|e| RuntimeError::TensorError(e))?;
                                Ok(Value::TensorF32(shape_tensor))
                            }
                            _ => Err(RuntimeError::TypeError(
                                format!("Cannot call shape() on {:?}", obj_value)
                            ))
                        }
                    }
                    _ => {
                        // Type-based method dispatch
                        match (&obj_value, method.as_str()) {
                            // Tokenizer methods
                            (Value::Tokenizer(_), "tokenize") => {
                                let mut method_args = vec![(**object).clone()];
                                method_args.extend_from_slice(args);
                                self.eval_tokenize(&method_args)
                            }
                            (Value::Tokenizer(_), "detokenize") => {
                                let mut method_args = vec![(**object).clone()];
                                method_args.extend_from_slice(args);
                                self.eval_detokenize(&method_args)
                            }

                            // TokenIds methods
                            (Value::TokenIds(_), "append_token") => {
                                let mut method_args = vec![(**object).clone()];
                                method_args.extend_from_slice(args);
                                self.eval_append_token(&method_args)
                            }

                            // Tensor methods
                            (Value::TensorF32(_), "append") | (Value::TensorF16(_), "append") => {
                                let mut method_args = vec![(**object).clone()];
                                method_args.extend_from_slice(args);
                                self.eval_append_cache(&method_args)
                            }

                            // KVCache methods
                            (Value::KVCacheF16(_), "set") => {
                                // kv_cache.set(layer_idx: int, k: TensorF16, v: TensorF16) -> Void
                                if args.len() != 3 {
                                    return Err(RuntimeError::TypeError(
                                        format!("KVCache.set() expects 3 arguments, got {}", args.len())
                                    ));
                                }

                                let cache_arc = match obj_value {
                                    Value::KVCacheF16(cache) => cache,
                                    _ => unreachable!()
                                };

                                let layer_idx = match self.eval_expr(&args[0])? {
                                    Value::Integer(n) => n as usize,
                                    v => return Err(RuntimeError::TypeError(
                                        format!("KVCache.set() expects Integer as first argument, got {}", v.type_name())
                                    )),
                                };

                                let k = match self.eval_expr(&args[1])? {
                                    Value::TensorF16(t) => t,
                                    v => return Err(RuntimeError::TypeError(
                                        format!("KVCache.set() expects TensorF16 as second argument, got {}", v.type_name())
                                    )),
                                };

                                let v = match self.eval_expr(&args[2])? {
                                    Value::TensorF16(t) => t,
                                    v => return Err(RuntimeError::TypeError(
                                        format!("KVCache.set() expects TensorF16 as third argument, got {}", v.type_name())
                                    )),
                                };

                                let mut cache = cache_arc.lock().map_err(|e|
                                    RuntimeError::InvalidOperation(format!("Failed to lock cache: {}", e))
                                )?;

                                if layer_idx >= cache.kvs.len() {
                                    return Err(RuntimeError::InvalidOperation(
                                        format!("Layer index {} out of bounds (cache has {} layers)", layer_idx, cache.kvs.len())
                                    ));
                                }

                                cache.kvs[layer_idx] = Some((k, v));
                                Ok(Value::Void)
                            }

                            (Value::KVCacheF32(_), "set") => {
                                // kv_cache.set(layer_idx: int, k: TensorF32, v: TensorF32) -> Void
                                if args.len() != 3 {
                                    return Err(RuntimeError::TypeError(
                                        format!("KVCache.set() expects 3 arguments, got {}", args.len())
                                    ));
                                }

                                let cache_arc = match obj_value {
                                    Value::KVCacheF32(cache) => cache,
                                    _ => unreachable!()
                                };

                                let layer_idx = match self.eval_expr(&args[0])? {
                                    Value::Integer(n) => n as usize,
                                    v => return Err(RuntimeError::TypeError(
                                        format!("KVCache.set() expects Integer as first argument, got {}", v.type_name())
                                    )),
                                };

                                let k = match self.eval_expr(&args[1])? {
                                    Value::TensorF32(t) => t,
                                    v => return Err(RuntimeError::TypeError(
                                        format!("KVCache.set() expects TensorF32 as second argument, got {}", v.type_name())
                                    )),
                                };

                                let v = match self.eval_expr(&args[2])? {
                                    Value::TensorF32(t) => t,
                                    v => return Err(RuntimeError::TypeError(
                                        format!("KVCache.set() expects TensorF32 as third argument, got {}", v.type_name())
                                    )),
                                };

                                let mut cache = cache_arc.lock().map_err(|e|
                                    RuntimeError::InvalidOperation(format!("Failed to lock cache: {}", e))
                                )?;

                                if layer_idx >= cache.kvs.len() {
                                    return Err(RuntimeError::InvalidOperation(
                                        format!("Layer index {} out of bounds (cache has {} layers)", layer_idx, cache.kvs.len())
                                    ));
                                }

                                cache.kvs[layer_idx] = Some((k, v));
                                Ok(Value::Void)
                            }

                            (Value::KVCacheF16(_), "append") => {
                                // kv_cache.append(layer_idx: int, k: TensorF16, v: TensorF16) -> Void
                                if args.len() != 3 {
                                    return Err(RuntimeError::TypeError(
                                        format!("KVCache.append() expects 3 arguments, got {}", args.len())
                                    ));
                                }

                                let cache_arc = match obj_value {
                                    Value::KVCacheF16(cache) => cache,
                                    _ => unreachable!()
                                };

                                let layer_idx = match self.eval_expr(&args[0])? {
                                    Value::Integer(n) => n as usize,
                                    v => return Err(RuntimeError::TypeError(
                                        format!("KVCache.append() expects Integer as first argument, got {}", v.type_name())
                                    )),
                                };

                                let k = match self.eval_expr(&args[1])? {
                                    Value::TensorF16(t) => t,
                                    v => return Err(RuntimeError::TypeError(
                                        format!("KVCache.append() expects TensorF16 as second argument, got {}", v.type_name())
                                    )),
                                };

                                let v = match self.eval_expr(&args[2])? {
                                    Value::TensorF16(t) => t,
                                    v => return Err(RuntimeError::TypeError(
                                        format!("KVCache.append() expects TensorF16 as third argument, got {}", v.type_name())
                                    )),
                                };

                                let mut cache = cache_arc.lock().map_err(|e|
                                    RuntimeError::InvalidOperation(format!("Failed to lock cache: {}", e))
                                )?;

                                // Use shared device instance (no need to create new device every time!)
                                cache.update(layer_idx, k, v, &self.device)
                                    .map_err(|e| RuntimeError::TensorError(e))?;

                                Ok(Value::Void)
                            }

                            (Value::KVCacheF32(_), "append") => {
                                // kv_cache.append(layer_idx: int, k: TensorF32, v: TensorF32) -> Void
                                if args.len() != 3 {
                                    return Err(RuntimeError::TypeError(
                                        format!("KVCache.append() expects 3 arguments, got {}", args.len())
                                    ));
                                }

                                let cache_arc = match obj_value {
                                    Value::KVCacheF32(cache) => cache,
                                    _ => unreachable!()
                                };

                                let layer_idx = match self.eval_expr(&args[0])? {
                                    Value::Integer(n) => n as usize,
                                    v => return Err(RuntimeError::TypeError(
                                        format!("KVCache.append() expects Integer as first argument, got {}", v.type_name())
                                    )),
                                };

                                let k = match self.eval_expr(&args[1])? {
                                    Value::TensorF32(t) => t,
                                    v => return Err(RuntimeError::TypeError(
                                        format!("KVCache.append() expects TensorF32 as second argument, got {}", v.type_name())
                                    )),
                                };

                                let v = match self.eval_expr(&args[2])? {
                                    Value::TensorF32(t) => t,
                                    v => return Err(RuntimeError::TypeError(
                                        format!("KVCache.append() expects TensorF32 as third argument, got {}", v.type_name())
                                    )),
                                };

                                let mut cache = cache_arc.lock().map_err(|e|
                                    RuntimeError::InvalidOperation(format!("Failed to lock cache: {}", e))
                                )?;

                                // Use shared device instance (no need to create new device every time!)
                                cache.update(layer_idx, k, v, &self.device)
                                    .map_err(|e| RuntimeError::TensorError(e))?;

                                Ok(Value::Void)
                            }

                            (Value::KVCacheF16(_), "get_k") => {
                                // kv_cache.get_k(layer_idx: int) -> TensorF16
                                if args.len() != 1 {
                                    return Err(RuntimeError::TypeError(
                                        format!("KVCache.get_k() expects 1 argument, got {}", args.len())
                                    ));
                                }

                                let cache_arc = match obj_value {
                                    Value::KVCacheF16(cache) => cache,
                                    _ => unreachable!()
                                };

                                let layer_idx = match self.eval_expr(&args[0])? {
                                    Value::Integer(n) => n as usize,
                                    v => return Err(RuntimeError::TypeError(
                                        format!("KVCache.get_k() expects Integer, got {}", v.type_name())
                                    )),
                                };

                                let cache = cache_arc.lock().map_err(|e|
                                    RuntimeError::InvalidOperation(format!("Failed to lock cache: {}", e))
                                )?;

                                let (k, _v) = cache.get(layer_idx).ok_or_else(||
                                    RuntimeError::InvalidOperation(format!("No cache entry for layer {}", layer_idx))
                                )?;

                                if std::env::var("TL_PERF").is_ok() {
                                    let start = std::time::Instant::now();
                                    let result = k.clone();
                                    eprintln!("[PERF] KVCache.get_k(f16, layer={}): clone={:.3}ms", layer_idx, start.elapsed().as_secs_f64() * 1000.0);
                                    Ok(Value::TensorF16(result))
                                } else {
                                    Ok(Value::TensorF16(k.clone()))
                                }
                            }

                            (Value::KVCacheF32(_), "get_k") => {
                                // kv_cache.get_k(layer_idx: int) -> TensorF32
                                if args.len() != 1 {
                                    return Err(RuntimeError::TypeError(
                                        format!("KVCache.get_k() expects 1 argument, got {}", args.len())
                                    ));
                                }

                                let cache_arc = match obj_value {
                                    Value::KVCacheF32(cache) => cache,
                                    _ => unreachable!()
                                };

                                let layer_idx = match self.eval_expr(&args[0])? {
                                    Value::Integer(n) => n as usize,
                                    v => return Err(RuntimeError::TypeError(
                                        format!("KVCache.get_k() expects Integer, got {}", v.type_name())
                                    )),
                                };

                                let cache = cache_arc.lock().map_err(|e|
                                    RuntimeError::InvalidOperation(format!("Failed to lock cache: {}", e))
                                )?;

                                let (k, _v) = cache.get(layer_idx).ok_or_else(||
                                    RuntimeError::InvalidOperation(format!("No cache entry for layer {}", layer_idx))
                                )?;

                                if std::env::var("TL_PERF").is_ok() {
                                    let start = std::time::Instant::now();
                                    let result = k.clone();
                                    eprintln!("[PERF] KVCache.get_k(f32, layer={}): clone={:.3}ms", layer_idx, start.elapsed().as_secs_f64() * 1000.0);
                                    Ok(Value::TensorF32(result))
                                } else {
                                    Ok(Value::TensorF32(k.clone()))
                                }
                            }

                            (Value::KVCacheF16(_), "get_v") => {
                                // kv_cache.get_v(layer_idx: int) -> TensorF16
                                if args.len() != 1 {
                                    return Err(RuntimeError::TypeError(
                                        format!("KVCache.get_v() expects 1 argument, got {}", args.len())
                                    ));
                                }

                                let cache_arc = match obj_value {
                                    Value::KVCacheF16(cache) => cache,
                                    _ => unreachable!()
                                };

                                let layer_idx = match self.eval_expr(&args[0])? {
                                    Value::Integer(n) => n as usize,
                                    v => return Err(RuntimeError::TypeError(
                                        format!("KVCache.get_v() expects Integer, got {}", v.type_name())
                                    )),
                                };

                                let cache = cache_arc.lock().map_err(|e|
                                    RuntimeError::InvalidOperation(format!("Failed to lock cache: {}", e))
                                )?;

                                let (_k, v) = cache.get(layer_idx).ok_or_else(||
                                    RuntimeError::InvalidOperation(format!("No cache entry for layer {}", layer_idx))
                                )?;

                                if std::env::var("TL_PERF").is_ok() {
                                    let start = std::time::Instant::now();
                                    let result = v.clone();
                                    eprintln!("[PERF] KVCache.get_v(f16, layer={}): clone={:.3}ms", layer_idx, start.elapsed().as_secs_f64() * 1000.0);
                                    Ok(Value::TensorF16(result))
                                } else {
                                    Ok(Value::TensorF16(v.clone()))
                                }
                            }

                            (Value::KVCacheF32(_), "get_v") => {
                                // kv_cache.get_v(layer_idx: int) -> TensorF32
                                if args.len() != 1 {
                                    return Err(RuntimeError::TypeError(
                                        format!("KVCache.get_v() expects 1 argument, got {}", args.len())
                                    ));
                                }

                                let cache_arc = match obj_value {
                                    Value::KVCacheF32(cache) => cache,
                                    _ => unreachable!()
                                };

                                let layer_idx = match self.eval_expr(&args[0])? {
                                    Value::Integer(n) => n as usize,
                                    v => return Err(RuntimeError::TypeError(
                                        format!("KVCache.get_v() expects Integer, got {}", v.type_name())
                                    )),
                                };

                                let cache = cache_arc.lock().map_err(|e|
                                    RuntimeError::InvalidOperation(format!("Failed to lock cache: {}", e))
                                )?;

                                let (_k, v) = cache.get(layer_idx).ok_or_else(||
                                    RuntimeError::InvalidOperation(format!("No cache entry for layer {}", layer_idx))
                                )?;

                                if std::env::var("TL_PERF").is_ok() {
                                    let start = std::time::Instant::now();
                                    let result = v.clone();
                                    eprintln!("[PERF] KVCache.get_v(f32, layer={}): clone={:.3}ms", layer_idx, start.elapsed().as_secs_f64() * 1000.0);
                                    Ok(Value::TensorF32(result))
                                } else {
                                    Ok(Value::TensorF32(v.clone()))
                                }
                            }

                            _ => Err(RuntimeError::TypeError(
                                format!("Type {:?} has no method '{}'", obj_value.type_name(), method)
                            ))
                        }
                    }
                }
            }

            TensorExpr::StructLiteral { struct_type, fields } => {
                // Evaluate all field values
                let mut field_values = HashMap::new();
                for field_init in fields {
                    let field_name = field_init.name.as_str().to_string();
                    let field_value = self.eval_expr(&field_init.value)?;
                    field_values.insert(field_name, Box::new(field_value));
                }

                Ok(Value::Struct {
                    struct_type: struct_type.clone(),
                    fields: field_values,
                })
            }

            TensorExpr::AssociatedCall { struct_type, function, args } => {
                // Associated calls are like static methods on structs
                // For now, we treat them as regular function calls
                // but we could implement constructor patterns here

                // The function name should be qualified with the struct name
                let qualified_name = format!("{}::{}", struct_type.name.as_str(), function.as_str());

                // Try the qualified name first
                if let Ok(result) = self.eval_function_call(&Identifier::new(&qualified_name), args) {
                    return Ok(result);
                }

                // Fall back to unqualified name
                self.eval_function_call(function, args)
            }
        }
    }

    /// Evaluate a literal
    pub(super) fn eval_literal(&mut self, lit: &TensorLiteral) -> RuntimeResult<Value> {
        match lit {
            TensorLiteral::Scalar(scalar) => match scalar {
                ScalarLiteral::Float(f) => Ok(Value::Float(*f)),
                ScalarLiteral::Integer(i) => Ok(Value::Integer(*i)),
                ScalarLiteral::Boolean(b) => Ok(Value::Boolean(*b)),
                ScalarLiteral::Complex { .. } => {
                    Err(RuntimeError::NotImplemented("Complex numbers not yet supported".to_string()))
                }
                ScalarLiteral::String(s) => Ok(Value::String(s.clone())),
            },
            TensorLiteral::Array(elements) => {
                // Convert array to tensor
                self.eval_array_literal(elements)
            }
        }
    }

    /// Evaluate an array literal to a tensor
    pub(super) fn eval_array_literal(&mut self, elements: &[ArrayElement]) -> RuntimeResult<Value> {
        let _fn_start = std::time::Instant::now();
        // eprintln!("[DEBUG] eval_array_literal: Entry, elements.len={}", elements.len());

        // Support empty arrays - return empty Tensor
        if elements.is_empty() {
            // eprintln!("[DEBUG] eval_array_literal: Empty array, creating empty tensor");
            let tensor = Tensor::from_vec_gpu(self.env.metal_device(), vec![], vec![0])
                .map_err(|e| RuntimeError::TensorError(e))?;
            return Ok(Value::TensorF16(tensor));
        }

        // Recursively collect all scalar values
        // eprintln!("[DEBUG] eval_array_literal: Calling collect_scalars...");
        let collect_start = std::time::Instant::now();
        let values = self.collect_scalars(elements)?;
        // eprintln!("[DEBUG] eval_array_literal: collect_scalars completed in {:.3}ms, values.len={}",
        //           collect_start.elapsed().as_secs_f64() * 1000.0, values.len());

        // Determine shape
        // eprintln!("[DEBUG] eval_array_literal: Calling infer_shape...");
        let shape_start = std::time::Instant::now();
        let shape = self.infer_shape(elements)?;
        // eprintln!("[DEBUG] eval_array_literal: infer_shape completed in {:.3}ms, shape={:?}",
        //           shape_start.elapsed().as_secs_f64() * 1000.0, shape);

        // Determine if array contains float literals (f32) or only integers (f16)
        // eprintln!("[DEBUG] eval_array_literal: Calling has_float_literal...");
        let float_check_start = std::time::Instant::now();
        let has_float_literal = self.has_float_literal(elements);
        // eprintln!("[DEBUG] eval_array_literal: has_float_literal={} ({:.3}ms)",
        //           has_float_literal, float_check_start.elapsed().as_secs_f64() * 1000.0);

        // OPTIMIZATION: Create array literals on CPU to avoid GPU sync overhead
        // Builtin functions (ones, zeros, reshape) now support CPU tensors via to_cpu_vec()
        // This eliminates per-element GPU sync when using arrays as shape parameters
        let numel = values.len();
        let use_cpu = true;

        if has_float_literal {
            // eprintln!("[DEBUG] eval_array_literal: Creating f32 tensor (numel={}, cpu={})...", numel, use_cpu);
            let create_start = std::time::Instant::now();
            // Array contains float literals -> create f32 tensor
            let tensor = if use_cpu {
                Tensor::from_vec(values, shape)
                    .map_err(|e| RuntimeError::TensorError(e))?
            } else {
                Tensor::from_vec_gpu(self.env.metal_device(), values, shape)
                    .map_err(|e| RuntimeError::TensorError(e))?
            };
            // eprintln!("[DEBUG] eval_array_literal: f32 tensor created in {:.3}ms", create_start.elapsed().as_secs_f64() * 1000.0);
            // eprintln!("[DEBUG] eval_array_literal: TOTAL time: {:.3}ms", _fn_start.elapsed().as_secs_f64() * 1000.0);
            Ok(Value::TensorF32(tensor))
        } else {
            // eprintln!("[DEBUG] eval_array_literal: Creating f16 tensor (numel={}, cpu={})...", numel, use_cpu);
            let convert_start = std::time::Instant::now();
            // Array contains only integers -> create f16 tensor (backward compatibility)
            let f16_values: Vec<f16> = values.into_iter().map(f16::from_f32).collect();
            // eprintln!("[DEBUG] eval_array_literal: f16 conversion complete in {:.3}ms, creating tensor...", convert_start.elapsed().as_secs_f64() * 1000.0);
            let create_start = std::time::Instant::now();
            let tensor = if use_cpu {
                Tensor::from_vec(f16_values, shape)
                    .map_err(|e| RuntimeError::TensorError(e))?
            } else {
                Tensor::from_vec_gpu(self.env.metal_device(), f16_values, shape)
                    .map_err(|e| RuntimeError::TensorError(e))?
            };
            // eprintln!("[DEBUG] eval_array_literal: f16 tensor created in {:.3}ms", create_start.elapsed().as_secs_f64() * 1000.0);
            // eprintln!("[DEBUG] eval_array_literal: TOTAL time: {:.3}ms", _fn_start.elapsed().as_secs_f64() * 1000.0);
            Ok(Value::TensorF16(tensor))
        }
    }

    /// Check if array elements contain float literals (for f32 vs f16 detection)
    fn has_float_literal(&self, elements: &[ArrayElement]) -> bool {
        use crate::ast::{ArrayElement, TensorLiteral, ScalarLiteral};

        for elem in elements {
            match elem {
                ArrayElement::Literal(TensorLiteral::Scalar(ScalarLiteral::Float(_))) => {
                    return true;
                }
                ArrayElement::Literal(TensorLiteral::Array(nested)) => {
                    if self.has_float_literal(nested) {
                        return true;
                    }
                }
                _ => {}
            }
        }
        false
    }

    /// Collect all scalar values from nested arrays
    pub(super) fn collect_scalars(&mut self, elements: &[ArrayElement]) -> RuntimeResult<Vec<f32>> {
        // eprintln!("[DEBUG] collect_scalars: Entry, elements.len={}", elements.len());
        let mut values = Vec::new();

        for (i, elem) in elements.iter().enumerate() {
            // eprintln!("[DEBUG] collect_scalars: Processing element[{}]", i);
            match elem {
                ArrayElement::Literal(TensorLiteral::Scalar(ScalarLiteral::Float(f))) => {
                    // eprintln!("[DEBUG] collect_scalars: element[{}] is Float={}", i, f);
                    values.push(*f as f32);
                }
                ArrayElement::Literal(TensorLiteral::Scalar(ScalarLiteral::Integer(i_val))) => {
                    // eprintln!("[DEBUG] collect_scalars: element[{}] is Integer={}", i, i_val);
                    values.push(*i_val as f32);
                }
                ArrayElement::Literal(TensorLiteral::Array(nested)) => {
                    // eprintln!("[DEBUG] collect_scalars: element[{}] is nested array", i);
                    values.extend(self.collect_scalars(nested)?);
                }
                ArrayElement::Expression(expr) => {
                    // eprintln!("[DEBUG] collect_scalars: element[{}] is Expression, evaluating...", i);
                    // Evaluate the expression (e.g., variable reference like seq_len, d_model)
                    let value = self.eval_expr(expr)?;
                    // eprintln!("[DEBUG] collect_scalars: element[{}] eval_expr returned, matching value...", i);
                    match value {
                        Value::Float(f) => {
                            // eprintln!("[DEBUG] collect_scalars: element[{}] evaluated to Float={}", i, f);
                            values.push(f as f32);
                        }
                        Value::Integer(i_val) => {
                            // eprintln!("[DEBUG] collect_scalars: element[{}] evaluated to Integer={}", i, i_val);
                            values.push(i_val as f32);
                        }
                        _ => {
                            // eprintln!("[DEBUG] collect_scalars: element[{}] evaluated to non-scalar type", i);
                            return Err(RuntimeError::TypeError(
                                "Array element expression must evaluate to a scalar number".to_string(),
                            ));
                        }
                    }
                }
                _ => {
                    return Err(RuntimeError::NotImplemented(
                        "Only float/int arrays supported".to_string(),
                    ));
                }
            }
        }

        Ok(values)
    }

    /// Infer shape from nested array structure
    pub(super) fn infer_shape(&mut self, elements: &[ArrayElement]) -> RuntimeResult<Vec<usize>> {
        let mut shape = vec![elements.len()];

        if let Some(first) = elements.first() {
            match first {
                ArrayElement::Literal(TensorLiteral::Array(nested)) => {
                    let nested_shape = self.infer_shape(nested)?;
                    shape.extend(nested_shape);
                }
                _ => {}
            }
        }

        Ok(shape)
    }

    /// Evaluate a binary operation
    pub(super) fn eval_binary_op(&self, op: &BinaryOp, left: Value, right: Value) -> RuntimeResult<Value> {
        let _start = std::time::Instant::now();

        if std::env::var("TL_PERF").is_ok() && matches!(op, BinaryOp::Mul | BinaryOp::Add) {
            eprintln!("[PERF]   eval_binary_op: args_received={:.3}ms", _start.elapsed().as_secs_f64() * 1000.0);
        }

        let result = match (left, right) {
            (Value::TensorF16(l), Value::TensorF16(r)) => {
                let result = match op {
                    BinaryOp::Add => l.add(&r),
                    BinaryOp::Sub => l.sub(&r),
                    BinaryOp::Mul => l.mul(&r),
                    BinaryOp::Div => l.div(&r),
                    BinaryOp::Mod => {
                        return Err(RuntimeError::NotImplemented("Modulo not yet implemented for tensors".to_string()));
                    }
                    BinaryOp::MatMul => l.matmul(&r),
                    BinaryOp::Power => {
                        return Err(RuntimeError::NotImplemented("Power not yet implemented".to_string()));
                    }
                    BinaryOp::TensorProd => {
                        return Err(RuntimeError::NotImplemented("Tensor product not yet implemented".to_string()));
                    }
                    BinaryOp::Hadamard => {
                        // Hadamard is element-wise multiplication (same as mul)
                        l.mul(&r)
                    }
                    BinaryOp::Eq | BinaryOp::Ne | BinaryOp::Lt | BinaryOp::Le | BinaryOp::Gt | BinaryOp::Ge => {
                        return Err(RuntimeError::NotImplemented(format!("Comparison {:?} not yet implemented for tensors", op)));
                    }
                    BinaryOp::And | BinaryOp::Or => {
                        return Err(RuntimeError::NotImplemented(format!("Logical {:?} not yet implemented for tensors", op)));
                    }
                }
                .map_err(|e| RuntimeError::TensorError(e))?;

                Ok(Value::TensorF16(result))
            }
            (Value::TensorF32(l), Value::TensorF32(r)) => {
                let _before_match = std::time::Instant::now();
                if std::env::var("TL_PERF").is_ok() && matches!(op, BinaryOp::Mul | BinaryOp::Add) {
                    eprintln!("[PERF]   eval_binary_op: before_match_f32={:.3}ms, shape_l={:?}, shape_r={:?}",
                             _start.elapsed().as_secs_f64() * 1000.0, l.dims(), r.dims());
                }

                let result = match op {
                    BinaryOp::Add => l.add(&r),
                    BinaryOp::Sub => l.sub(&r),
                    BinaryOp::Mul => {
                        let _before_mul = std::time::Instant::now();
                        if std::env::var("TL_PERF").is_ok() {
                            eprintln!("[PERF]   eval_binary_op: before_mul_call={:.3}ms", _start.elapsed().as_secs_f64() * 1000.0);
                        }
                        let result = l.mul(&r);
                        if std::env::var("TL_PERF").is_ok() {
                            eprintln!("[PERF]   eval_binary_op: after_mul_call={:.3}ms (mul_call took {:.3}ms)",
                                     _start.elapsed().as_secs_f64() * 1000.0,
                                     _before_mul.elapsed().as_secs_f64() * 1000.0);
                        }
                        result
                    }
                    BinaryOp::Div => l.div(&r),
                    BinaryOp::Mod => {
                        return Err(RuntimeError::NotImplemented("Modulo not yet implemented for tensors".to_string()));
                    }
                    BinaryOp::MatMul => l.matmul(&r),
                    BinaryOp::Power => {
                        return Err(RuntimeError::NotImplemented("Power not yet implemented".to_string()));
                    }
                    BinaryOp::TensorProd => {
                        return Err(RuntimeError::NotImplemented("Tensor product not yet implemented".to_string()));
                    }
                    BinaryOp::Hadamard => {
                        // Hadamard is element-wise multiplication (same as mul)
                        l.mul(&r)
                    }
                    BinaryOp::Eq | BinaryOp::Ne | BinaryOp::Lt | BinaryOp::Le | BinaryOp::Gt | BinaryOp::Ge => {
                        return Err(RuntimeError::NotImplemented(format!("Comparison {:?} not yet implemented for tensors", op)));
                    }
                    BinaryOp::And | BinaryOp::Or => {
                        return Err(RuntimeError::NotImplemented(format!("Logical {:?} not yet implemented for tensors", op)));
                    }
                }
                .map_err(|e| RuntimeError::TensorError(e))?;

                Ok(Value::TensorF32(result))
            }
            (Value::Float(l), Value::Float(r)) => {
                match op {
                    BinaryOp::Add => Ok(Value::Float(l + r)),
                    BinaryOp::Sub => Ok(Value::Float(l - r)),
                    BinaryOp::Mul => Ok(Value::Float(l * r)),
                    BinaryOp::Div => {
                        if r == 0.0 {
                            return Err(RuntimeError::DivisionByZero);
                        }
                        Ok(Value::Float(l / r))
                    }
                    BinaryOp::Mod => {
                        if r == 0.0 {
                            return Err(RuntimeError::DivisionByZero);
                        }
                        Ok(Value::Float(l % r))
                    }
                    BinaryOp::Power => Ok(Value::Float(l.powf(r))),
                    BinaryOp::Eq => Ok(Value::Boolean(l == r)),
                    BinaryOp::Ne => Ok(Value::Boolean(l != r)),
                    BinaryOp::Lt => Ok(Value::Boolean(l < r)),
                    BinaryOp::Le => Ok(Value::Boolean(l <= r)),
                    BinaryOp::Gt => Ok(Value::Boolean(l > r)),
                    BinaryOp::Ge => Ok(Value::Boolean(l >= r)),
                    _ => {
                        return Err(RuntimeError::InvalidOperation(format!(
                            "Operation {:?} not supported for floats",
                            op
                        )));
                    }
                }
            }
            (Value::Boolean(l), Value::Boolean(r)) => {
                match op {
                    BinaryOp::And => Ok(Value::Boolean(l && r)),
                    BinaryOp::Or => Ok(Value::Boolean(l || r)),
                    BinaryOp::Eq => Ok(Value::Boolean(l == r)),
                    BinaryOp::Ne => Ok(Value::Boolean(l != r)),
                    _ => Err(RuntimeError::InvalidOperation(format!(
                        "Operation {:?} not supported for booleans",
                        op
                    ))),
                }
            }
            (Value::Integer(l), Value::Integer(r)) => {
                match op {
                    BinaryOp::Add => Ok(Value::Integer(l + r)),
                    BinaryOp::Sub => Ok(Value::Integer(l - r)),
                    BinaryOp::Mul => Ok(Value::Integer(l * r)),
                    BinaryOp::Div => {
                        if r == 0 {
                            return Err(RuntimeError::DivisionByZero);
                        }
                        Ok(Value::Integer(l / r))
                    }
                    BinaryOp::Mod => {
                        if r == 0 {
                            return Err(RuntimeError::DivisionByZero);
                        }
                        Ok(Value::Integer(l % r))
                    }
                    BinaryOp::Power => Ok(Value::Integer(l.pow(r as u32))),
                    BinaryOp::Eq => Ok(Value::Boolean(l == r)),
                    BinaryOp::Ne => Ok(Value::Boolean(l != r)),
                    BinaryOp::Lt => Ok(Value::Boolean(l < r)),
                    BinaryOp::Le => Ok(Value::Boolean(l <= r)),
                    BinaryOp::Gt => Ok(Value::Boolean(l > r)),
                    BinaryOp::Ge => Ok(Value::Boolean(l >= r)),
                    _ => {
                        return Err(RuntimeError::InvalidOperation(format!(
                            "Operation {:?} not supported for integers",
                            op
                        )));
                    }
                }
            }
            (Value::String(l), Value::String(r)) => {
                match op {
                    BinaryOp::Add => Ok(Value::String(format!("{}{}", l, r))),
                    BinaryOp::Eq => Ok(Value::Boolean(l == r)),
                    BinaryOp::Ne => Ok(Value::Boolean(l != r)),
                    BinaryOp::Lt => Ok(Value::Boolean(l < r)),
                    BinaryOp::Le => Ok(Value::Boolean(l <= r)),
                    BinaryOp::Gt => Ok(Value::Boolean(l > r)),
                    BinaryOp::Ge => Ok(Value::Boolean(l >= r)),
                    _ => Err(RuntimeError::InvalidOperation(format!(
                        "Operation {:?} not supported for strings",
                        op
                    ))),
                }
            }
            (Value::Integer(l), Value::Integer(r)) => {
                match op {
                    BinaryOp::Add => Ok(Value::Integer(l + r)),
                    BinaryOp::Sub => Ok(Value::Integer(l - r)),
                    BinaryOp::Mul => Ok(Value::Integer(l * r)),
                    BinaryOp::Div => {
                        if r == 0 {
                            return Err(RuntimeError::DivisionByZero);
                        }
                        Ok(Value::Integer(l / r))
                    }
                    BinaryOp::Eq => Ok(Value::Boolean(l == r)),
                    BinaryOp::Ne => Ok(Value::Boolean(l != r)),
                    BinaryOp::Lt => Ok(Value::Boolean(l < r)),
                    BinaryOp::Le => Ok(Value::Boolean(l <= r)),
                    BinaryOp::Gt => Ok(Value::Boolean(l > r)),
                    BinaryOp::Ge => Ok(Value::Boolean(l >= r)),
                    _ => Err(RuntimeError::InvalidOperation(format!(
                        "Operation {:?} not supported for integers",
                        op
                    ))),
                }
            }
            // Tensor-Float operations (e.g., tensor * 0.5)
            (Value::TensorF16(t), Value::Float(s)) => {
                let scalar_f16 = half::f16::from_f32(s as f32);
                let result = match op {
                    BinaryOp::Add => t.add_scalar(scalar_f16),
                    BinaryOp::Sub => t.sub_scalar(scalar_f16),
                    BinaryOp::Mul => t.mul_scalar(scalar_f16),
                    BinaryOp::Div => {
                        if s == 0.0 {
                            return Err(RuntimeError::DivisionByZero);
                        }
                        t.div_scalar(scalar_f16)
                    }
                    _ => {
                        return Err(RuntimeError::InvalidOperation(format!(
                            "Operation {:?} not supported for Tensor-Float",
                            op
                        )));
                    }
                }
                .map_err(|e| RuntimeError::TensorError(e))?;
                Ok(Value::TensorF16(result))
            }
            // Float-Tensor operations (e.g., 0.5 * tensor)
            (Value::Float(s), Value::TensorF16(t)) => {
                let scalar_f16 = half::f16::from_f32(s as f32);
                let result = match op {
                    BinaryOp::Add => t.add_scalar(scalar_f16),
                    BinaryOp::Mul => t.mul_scalar(scalar_f16),
                    BinaryOp::Sub => {
                        // s - tensor = -(tensor - s)
                        let temp = t.sub_scalar(scalar_f16)
                            .map_err(|e| RuntimeError::TensorError(e))?;
                        let zero = Tensor::zeros(self.env.metal_device(), t.shape().dims().to_vec())
                            .map_err(|e| RuntimeError::TensorError(e))?;
                        zero.sub(&temp)
                    }
                    BinaryOp::Div => {
                        // s / tensor = s * (1/tensor)
                        return Err(RuntimeError::InvalidOperation(
                            "Scalar / Tensor not yet supported".to_string()
                        ));
                    }
                    _ => {
                        return Err(RuntimeError::InvalidOperation(format!(
                            "Operation {:?} not supported for Float-Tensor",
                            op
                        )));
                    }
                }
                .map_err(|e| RuntimeError::TensorError(e))?;
                Ok(Value::TensorF16(result))
            }
            // TensorF32-Float operations (e.g., tensor * 0.5)
            (Value::TensorF32(t), Value::Float(s)) => {
                let scalar_f32 = s as f32;
                let result = match op {
                    BinaryOp::Add => t.add_scalar(scalar_f32),
                    BinaryOp::Sub => t.sub_scalar(scalar_f32),
                    BinaryOp::Mul => t.mul_scalar(scalar_f32),
                    BinaryOp::Div => {
                        if s == 0.0 {
                            return Err(RuntimeError::DivisionByZero);
                        }
                        t.div_scalar(scalar_f32)
                    }
                    _ => {
                        return Err(RuntimeError::InvalidOperation(format!(
                            "Operation {:?} not supported for TensorF32-Float",
                            op
                        )));
                    }
                }
                .map_err(|e| RuntimeError::TensorError(e))?;
                Ok(Value::TensorF32(result))
            }
            // Float-TensorF32 operations (e.g., 0.5 * tensor)
            (Value::Float(s), Value::TensorF32(t)) => {
                let scalar_f32 = s as f32;
                let result = match op {
                    BinaryOp::Add => t.add_scalar(scalar_f32),
                    BinaryOp::Mul => t.mul_scalar(scalar_f32),
                    BinaryOp::Sub => {
                        // s - tensor = -(tensor - s)
                        let temp = t.sub_scalar(scalar_f32)
                            .map_err(|e| RuntimeError::TensorError(e))?;
                        let zero = Tensor::zeros(self.env.metal_device(), t.shape().dims().to_vec())
                            .map_err(|e| RuntimeError::TensorError(e))?;
                        zero.sub(&temp)
                    }
                    BinaryOp::Div => {
                        // s / tensor = s * (1/tensor)
                        return Err(RuntimeError::InvalidOperation(
                            "Scalar / Tensor not yet supported".to_string()
                        ));
                    }
                    _ => {
                        return Err(RuntimeError::InvalidOperation(format!(
                            "Operation {:?} not supported for Float-TensorF32",
                            op
                        )));
                    }
                }
                .map_err(|e| RuntimeError::TensorError(e))?;
                Ok(Value::TensorF32(result))
            }
            // Integer-Float mixed operations (convert integer to float)
            (Value::Integer(l), Value::Float(r)) => {
                let left_f = l as f64;
                self.eval_binary_op(op, Value::Float(left_f), Value::Float(r))
            }
            (Value::Float(l), Value::Integer(r)) => {
                let right_f = r as f64;
                self.eval_binary_op(op, Value::Float(l), Value::Float(right_f))
            }
            // TensorF16-Integer operations (convert integer to float)
            (Value::TensorF16(t), Value::Integer(i)) => {
                self.eval_binary_op(op, Value::TensorF16(t), Value::Float(i as f64))
            }
            (Value::Integer(i), Value::TensorF16(t)) => {
                self.eval_binary_op(op, Value::Float(i as f64), Value::TensorF16(t))
            }
            // TensorF32-Integer operations (convert integer to float)
            (Value::TensorF32(t), Value::Integer(i)) => {
                self.eval_binary_op(op, Value::TensorF32(t), Value::Float(i as f64))
            }
            (Value::Integer(i), Value::TensorF32(t)) => {
                self.eval_binary_op(op, Value::Float(i as f64), Value::TensorF32(t))
            }
            _ => Err(RuntimeError::TypeError(
                "Binary operation requires compatible types".to_string(),
            )),
        };

        if std::env::var("TL_PERF").is_ok() && matches!(op, BinaryOp::Mul | BinaryOp::Add) {
            let (dtype, shape_info) = match &result {
                Ok(Value::TensorF16(t)) => ("f16", format!("{:?}", t.dims())),
                Ok(Value::TensorF32(t)) => ("f32", format!("{:?}", t.dims())),
                _ => return result,
            };
            eprintln!("[PERF] binop_{:?}({}, shape={}): {:.3}ms", op, dtype, shape_info, _start.elapsed().as_secs_f64() * 1000.0);
        }
        result
    }

    /// Evaluate a unary operation
    pub(super) fn eval_unary_op(&self, op: &UnaryOp, operand: Value) -> RuntimeResult<Value> {
        match operand {
            Value::TensorF16(t) => {
                let result = match op {
                    UnaryOp::Neg => {
                        // Negate tensor: -t
                        let zero = Tensor::zeros(self.env.metal_device(), t.shape().dims().to_vec())
                            .map_err(|e| RuntimeError::TensorError(e))?;
                        zero.sub(&t)
                    }
                    UnaryOp::Transpose => {
                        return Err(RuntimeError::NotImplemented("Transpose not yet implemented".to_string()));
                    }
                    UnaryOp::Inverse => {
                        return Err(RuntimeError::NotImplemented("Inverse not yet implemented".to_string()));
                    }
                    UnaryOp::Determinant => {
                        return Err(RuntimeError::NotImplemented("Determinant not yet implemented".to_string()));
                    }
                    UnaryOp::Not => {
                        return Err(RuntimeError::TypeError("Not operation requires boolean".to_string()));
                    }
                }
                .map_err(|e| RuntimeError::TensorError(e))?;

                Ok(Value::TensorF16(result))
            }
            Value::Float(f) => {
                let result = match op {
                    UnaryOp::Neg => -f,
                    _ => {
                        return Err(RuntimeError::InvalidOperation(format!(
                            "Operation {:?} not supported for floats",
                            op
                        )));
                    }
                };
                Ok(Value::Float(result))
            }
            Value::Boolean(b) => {
                let result = match op {
                    UnaryOp::Not => !b,
                    _ => {
                        return Err(RuntimeError::InvalidOperation(format!(
                            "Operation {:?} not supported for booleans",
                            op
                        )));
                    }
                };
                Ok(Value::Boolean(result))
            }
            _ => Err(RuntimeError::TypeError(format!(
                "Unary operation {:?} not supported for this type",
                op
            ))),
        }
    }

    /// Evaluate embedding lookup: embed[entity]
    pub(super) fn eval_embedding_lookup(&mut self, embedding: &Identifier, entity: &EntityRef) -> RuntimeResult<Value> {
        use crate::ast::EntityRef;

        // Get embedding name
        let embed_name = embedding.as_str();

        // Lookup embedding
        let (entity_map, embedding_matrix) = self.embeddings
            .get(embed_name)
            .ok_or_else(|| RuntimeError::UndefinedVariable(embed_name.to_string()))?;

        // Resolve entity to index
        let entity_idx = match entity {
            EntityRef::Literal(entity_name) => {
                // Look up entity in mapping
                entity_map
                    .get(entity_name)
                    .copied()
                    .ok_or_else(|| RuntimeError::InvalidOperation(
                        format!("Unknown entity '{}' in embedding '{}'", entity_name, embed_name)
                    ))?
            }
            EntityRef::Variable(var_name) => {
                // Variable entity: try to resolve from environment, or use as symbol
                match self.env.get_variable(var_name.as_str()) {
                    Ok(var_value) => {
                        // Variable exists - use its value
                        match var_value {
                            Value::String(s) => {
                                entity_map
                                    .get(&s)
                                    .copied()
                                    .ok_or_else(|| RuntimeError::InvalidOperation(
                                        format!("Unknown entity '{}' in embedding '{}'", s, embed_name)
                                    ))?
                            }
                            Value::Integer(idx) => idx as usize,
                            _ => return Err(RuntimeError::TypeError(
                                format!("Expected String or Integer for entity, found {:?}", var_value)
                            )),
                        }
                    }
                    Err(RuntimeError::UndefinedVariable(_)) => {
                        // Variable doesn't exist - treat identifier as entity symbol
                        entity_map
                            .get(var_name.as_str())
                            .copied()
                            .ok_or_else(|| RuntimeError::InvalidOperation(
                                format!("Unknown entity '{}' in embedding '{}'", var_name.as_str(), embed_name)
                            ))?
                    }
                    Err(e) => return Err(e),
                }
            }
        };

        // Extract row from embedding matrix
        let embedding_vec = embedding_matrix.to_vec();
        let dimension = embedding_matrix.shape().dims()[1];
        
        // Check bounds
        let num_entities = embedding_matrix.shape().dims()[0];
        if entity_idx >= num_entities {
            return Err(RuntimeError::InvalidOperation(
                format!("Entity index {} out of bounds (0..{})", entity_idx, num_entities)
            ));
        }

        // Extract embedding vector
        let start_idx = entity_idx * dimension;
        let end_idx = start_idx + dimension;
        let entity_embedding = embedding_vec[start_idx..end_idx].to_vec();

        // Create tensor from embedding vector on Metal GPU
        let embedding_tensor = Tensor::from_vec_gpu(
            self.env.metal_device(),
            entity_embedding,
            vec![dimension]
        )?;

        Ok(Value::TensorF16(embedding_tensor))
    }

    /// Evaluate tensor indexing: tensor[i, j, ...] OR collection[i]
    pub(super) fn eval_tensor_index(&mut self, tensor_expr: &TensorExpr, indices: &[IndexExpr]) -> RuntimeResult<Value> {
        use crate::ast::IndexExpr;

        // Evaluate the tensor/collection expression
        let value = self.eval_expr(tensor_expr)?;
        
        // NEW: Handle ModelLayerCollection[index] -> returns ModelLayer
        match value {
            Value::ModelLayerCollectionF16(ref collection) => {
                if indices.len() != 1 {
                    return Err(RuntimeError::InvalidOperation(
                        format!("ModelLayerCollection indexing requires exactly 1 index, got {}", indices.len())
                    ));
                }
                
                let layer_idx = match &indices[0] {
                    IndexExpr::Int(i) => {
                        if *i < 0 {
                            return Err(RuntimeError::InvalidOperation(
                                "Negative indices not supported".to_string()
                            ));
                        }
                        *i as usize
                    }
                    IndexExpr::Var(var) => {
                        let val = self.env.get_variable(var.as_str())?;
                        let i = val.as_integer()?;
                        if i < 0 {
                            return Err(RuntimeError::InvalidOperation(
                                "Negative indices not supported".to_string()
                            ));
                        }
                        i as usize
                    }
                    IndexExpr::Slice => {
                        return Err(RuntimeError::NotImplemented(
                            "Slice indexing not supported on ModelLayerCollection".to_string()
                        ));
                    }
                };
                
                if let Some(layer) = collection.get_layer(layer_idx) {
                    return Ok(Value::ModelLayerF16(layer));
                } else {
                    return Err(RuntimeError::InvalidOperation(
                        format!("Layer index {} not found in collection", layer_idx)
                    ));
                }
            }
            Value::ModelLayerCollectionF32(ref collection) => {
                if indices.len() != 1 {
                    return Err(RuntimeError::InvalidOperation(
                        format!("ModelLayerCollection indexing requires exactly 1 index, got {}", indices.len())
                    ));
                }
                
                let layer_idx = match &indices[0] {
                    IndexExpr::Int(i) => {
                        if *i < 0 {
                            return Err(RuntimeError::InvalidOperation(
                                "Negative indices not supported".to_string()
                            ));
                        }
                        *i as usize
                    }
                    IndexExpr::Var(var) => {
                        let val = self.env.get_variable(var.as_str())?;
                        let i = val.as_integer()?;
                        if i < 0 {
                            return Err(RuntimeError::InvalidOperation(
                                "Negative indices not supported".to_string()
                            ));
                        }
                        i as usize
                    }
                    IndexExpr::Slice => {
                        return Err(RuntimeError::NotImplemented(
                            "Slice indexing not supported on ModelLayerCollection".to_string()
                        ));
                    }
                };
                
                if let Some(layer) = collection.get_layer(layer_idx) {
                    return Ok(Value::ModelLayerF32(layer));
                } else {
                    return Err(RuntimeError::InvalidOperation(
                        format!("Layer index {} not found in collection", layer_idx)
                    ));
                }
            }
            Value::LazyModelLayerCollectionF32(ref collection) => {
                use crate::interpreter::value::LazyModelLayerF32;

                if indices.len() != 1 {
                    return Err(RuntimeError::InvalidOperation(
                        format!("LazyModelLayerCollection indexing requires exactly 1 index, got {}", indices.len())
                    ));
                }

                let layer_idx = match &indices[0] {
                    IndexExpr::Int(i) => {
                        if *i < 0 {
                            return Err(RuntimeError::InvalidOperation(
                                "Negative indices not supported".to_string()
                            ));
                        }
                        *i as usize
                    }
                    IndexExpr::Var(var) => {
                        let val = self.env.get_variable(var.as_str())?;
                        let i = val.as_integer()?;
                        if i < 0 {
                            return Err(RuntimeError::InvalidOperation(
                                "Negative indices not supported".to_string()
                            ));
                        }
                        i as usize
                    }
                    IndexExpr::Slice => {
                        return Err(RuntimeError::NotImplemented(
                            "Slice indexing not supported on LazyModelLayerCollection".to_string()
                        ));
                    }
                };

                return Ok(Value::LazyModelLayerF32(LazyModelLayerF32::new(collection.cache.clone(), layer_idx)));
            }
            _ => {}
        }
        
        // Continue with original tensor indexing logic
        let tensor_value = value;

        // Convert indices to usizes
        let mut idx_values = Vec::new();
        for idx_expr in indices {
            match idx_expr {
                IndexExpr::Int(i) => {
                    if *i < 0 {
                        return Err(RuntimeError::InvalidOperation(
                            "Negative indices not supported".to_string()
                        ));
                    }
                    idx_values.push(*i as usize);
                }
                IndexExpr::Var(var) => {
                    let val = self.env.get_variable(var.as_str())?;
                    let i = val.as_integer()?;
                    if i < 0 {
                        return Err(RuntimeError::InvalidOperation(
                            "Negative indices not supported".to_string()
                        ));
                    }
                    idx_values.push(i as usize);
                }
                IndexExpr::Slice => {
                    return Err(RuntimeError::NotImplemented(
                        "Slice indexing not yet implemented".to_string()
                    ));
                }
            }
        }

        // Handle both f16 and f32 tensors
        match tensor_value {
            Value::TensorF16(tensor) => {
                // Calculate linear index
                let dims = tensor.dims();
                if idx_values.len() != dims.len() {
                    return Err(RuntimeError::InvalidOperation(format!(
                        "Index dimension mismatch: tensor has {} dimensions, got {} indices",
                        dims.len(),
                        idx_values.len()
                    )));
                }

                // Compute linear index
                let mut linear_idx = 0;
                let mut stride = 1;
                for i in (0..dims.len()).rev() {
                    if idx_values[i] >= dims[i] {
                        return Err(RuntimeError::InvalidOperation(format!(
                            "Index out of bounds: index {} = {}, dimension size = {}",
                            i, idx_values[i], dims[i]
                        )));
                    }
                    linear_idx += idx_values[i] * stride;
                    stride *= dims[i];
                }

                // OPTIMIZATION: Fast path for CPU tensors (no clone needed)
                let value = if tensor.buffer().is_cpu() {
                    // Direct access to CPU buffer (zero-copy)
                    let cpu_vec = tensor.buffer().as_cpu()
                        .map_err(|e| RuntimeError::InvalidOperation(e.to_string()))?;
                    cpu_vec[linear_idx]
                } else {
                    // GPU tensor: transfer to CPU
                    let cpu_data = tensor.buffer().to_cpu_vec();
                    cpu_data[linear_idx]
                };

                // Return as a scalar float
                Ok(Value::Float(value.to_f32() as f64))
            }
            Value::TensorF32(tensor) => {
                // Calculate linear index
                let dims = tensor.dims();
                if idx_values.len() != dims.len() {
                    return Err(RuntimeError::InvalidOperation(format!(
                        "Index dimension mismatch: tensor has {} dimensions, got {} indices",
                        dims.len(),
                        idx_values.len()
                    )));
                }

                // Compute linear index
                let mut linear_idx = 0;
                let mut stride = 1;
                for i in (0..dims.len()).rev() {
                    if idx_values[i] >= dims[i] {
                        return Err(RuntimeError::InvalidOperation(format!(
                            "Index out of bounds: index {} = {}, dimension size = {}",
                            i, idx_values[i], dims[i]
                        )));
                    }
                    linear_idx += idx_values[i] * stride;
                    stride *= dims[i];
                }

                // OPTIMIZATION: Fast path for CPU tensors (no clone needed)
                let value = if tensor.buffer().is_cpu() {
                    // Direct access to CPU buffer (zero-copy)
                    let cpu_vec = tensor.buffer().as_cpu()
                        .map_err(|e| RuntimeError::InvalidOperation(e.to_string()))?;
                    cpu_vec[linear_idx]
                } else {
                    // GPU tensor: transfer to CPU
                    let cpu_data = tensor.buffer().to_cpu_vec();
                    cpu_data[linear_idx]
                };

                // Return as a scalar float
                Ok(Value::Float(value as f64))
            }
            _ => Err(RuntimeError::TypeError("Expected tensor (f16 or f32) for indexing".to_string()))
        }
    }

    /// Evaluate Einstein summation: einsum("ij,jk->ik", A, B)
    pub(super) fn eval_einsum(&mut self, spec: &str, tensor_exprs: &[TensorExpr]) -> RuntimeResult<Value> {
        use crate::interpreter::value::ToValue;

        if tensor_exprs.is_empty() {
            return Err(RuntimeError::TypeError("einsum requires at least one tensor".to_string()));
        }

        // Evaluate all tensor expressions
        let values: Vec<Value> = tensor_exprs.iter()
            .map(|expr| self.eval_expr(expr))
            .collect::<Result<_, _>>()?;

        // Check if all tensors are f16
        let all_f16 = values.iter().all(|v| matches!(v, Value::TensorF16(_)));
        let all_f32 = values.iter().all(|v| matches!(v, Value::TensorF32(_)));

        if !all_f16 && !all_f32 {
            return Err(RuntimeError::TypeError(
                "einsum requires all tensors to be the same type (all f16 or all f32)".to_string()
            ));
        }

        if all_f16 {
            // Extract f16 tensors
            let tensors: Vec<_> = values.iter()
                .filter_map(|v| match v {
                    Value::TensorF16(t) => Some(t.clone()),
                    _ => None
                })
                .collect();

            // Create references for einsum call
            let tensor_refs: Vec<&Tensor<f16>> = tensors.iter().collect();

            // Call einsum operation
            let result = Tensor::einsum(spec, &tensor_refs)
                .map_err(|e| RuntimeError::TensorError(e))?;

            Ok(result.to_value())
        } else {
            // Extract f32 tensors
            let tensors: Vec<_> = values.iter()
                .filter_map(|v| match v {
                    Value::TensorF32(t) => Some(t.clone()),
                    _ => None
                })
                .collect();

            // Create references for einsum call
            let tensor_refs: Vec<&Tensor<f32>> = tensors.iter().collect();

            // Call einsum operation
            let result = Tensor::einsum(spec, &tensor_refs)
                .map_err(|e| RuntimeError::TensorError(e))?;

            Ok(result.to_value())
        }
    }

    /// Format a string with arguments (like Rust's println!)
    pub(crate) fn format_string(&self, format: &str, args: &[Value]) -> RuntimeResult<String> {
        let mut result = String::new();
        let mut arg_idx = 0;
        let mut chars = format.chars().peekable();

        while let Some(ch) = chars.next() {
            if ch == '{' {
                if chars.peek() == Some(&'}') {
                    chars.next(); // consume '}'
                    if arg_idx < args.len() {
                        result.push_str(&Self::value_to_string(&args[arg_idx])?);
                        arg_idx += 1;
                    } else {
                        return Err(RuntimeError::TypeError(
                            "Not enough arguments for format string".to_string()
                        ));
                    }
                } else {
                    result.push(ch);
                }
            } else if ch == '\\' {
                // Handle escape sequences
                if let Some(&next_ch) = chars.peek() {
                    chars.next();
                    match next_ch {
                        'n' => result.push('\n'),
                        't' => result.push('\t'),
                        'r' => result.push('\r'),
                        '\\' => result.push('\\'),
                        _ => {
                            result.push('\\');
                            result.push(next_ch);
                        }
                    }
                } else {
                    result.push(ch);
                }
            } else {
                result.push(ch);
            }
        }

        Ok(result)
    }

    /// Convert Value to string for display
    fn value_to_string(value: &Value) -> RuntimeResult<String> {
        Ok(match value {
            Value::TensorF16(t) => {
                format!("Tensor<f16>(shape={:?})", t.dims())
            }
            Value::TensorF32(t) => {
                // For small tensors, show data values instead of just shape
                let dims = t.dims();
                let numel: usize = dims.iter().product();

                if numel <= 10 {
                    // Small tensor: show actual data values
                    let data = t.sync_and_read();
                    let mut result = String::from("[");
                    for (i, val) in data.iter().enumerate() {
                        if i > 0 {
                            result.push_str(", ");
                        }
                        // Display as integer if it's a whole number (common for shapes)
                        if val.fract() == 0.0 && val.abs() < 1e9 {
                            result.push_str(&format!("{}", *val as i64));
                        } else {
                            result.push_str(&format!("{}", val));
                        }
                    }
                    result.push(']');
                    result
                } else {
                    // Large tensor: just show shape to avoid expensive transfer
                    format!("Tensor<f32>(shape={:?})", dims)
                }
            }
            Value::Boolean(b) => b.to_string(),
            Value::Integer(i) => i.to_string(),
            Value::Float(f) => f.to_string(),
            Value::String(s) => s.clone(),
            Value::Void => "void".to_string(),
            Value::ModelF16(_) => "<ModelF16>".to_string(),
            Value::ModelF32(_) => "<ModelF32>".to_string(),
            Value::ModelLayerCollectionF16(_) => "<ModelLayerCollectionF16>".to_string(),
            Value::ModelLayerCollectionF32(_) => "<ModelLayerCollectionF32>".to_string(),
            Value::ModelLayerF16(_) => "<ModelLayerF16>".to_string(),
            Value::ModelLayerF32(_) => "<ModelLayerF32>".to_string(),
            Value::ModelFeatureF16(_) => "<ModelFeatureF16>".to_string(),
            Value::ModelFeatureF32(_) => "<ModelFeatureF32>".to_string(),
            Value::Tokenizer(_) => "<Tokenizer>".to_string(),
            Value::TokenIds(ids) => format!("{:?}", ids),
            Value::TokenIdArray(arr) => format!("{:?}", arr.data()),
            Value::Type(t) => format!("<Type: {}>", t),
            Value::KVCacheF16(cache) => {
                let c = cache.lock().unwrap();
                format!("<KVCache: {} layers>", c.kvs.len())
            }
            Value::KVCacheF32(cache) => {
                let c = cache.lock().unwrap();
                format!("<KVCache: {} layers>", c.kvs.len())
            }
            Value::WeightCacheF16(cache) => {
                let (cached, capacity) = cache.cache_stats();
                format!("<WeightCache<f16>: {}/{} cached>", cached, capacity)
            }
            Value::WeightCacheF32(cache) => {
                let (cached, capacity) = cache.cache_stats();
                format!("<WeightCache<f32>: {}/{} cached>", cached, capacity)
            }
            Value::GGUFWeightCacheF16(cache) => {
                let (cached, capacity) = cache.cache_stats();
                format!("<GGUFWeightCache<f16>: {}/{} cached>", cached, capacity)
            }
            Value::GGUFWeightCacheF32(cache) => {
                let (cached, capacity) = cache.cache_stats();
                format!("<GGUFWeightCache<f32>: {}/{} cached>", cached, capacity)
            }
            Value::LazyModelLayerCollectionF32(_) => "<LazyModelLayerCollectionF32>".to_string(),
            Value::LazyModelLayerF32(_) => "<LazyModelLayerF32>".to_string(),
            Value::LazyModelFeatureF32(_) => "<LazyModelFeatureF32>".to_string(),
        })
    }

    /// Convert Value to display string for simple print mode
    pub(crate) fn value_to_display(&self, value: &Value) -> String {
        match value {
            Value::TensorF16(t) => {
                format!("Tensor<f16>(shape={:?})", t.dims())
            }
            Value::TensorF32(t) => {
                // For small tensors, show data values instead of just shape
                let dims = t.dims();
                let numel: usize = dims.iter().product();

                if numel <= 10 {
                    // Small tensor: show actual data values
                    let data = t.sync_and_read();
                    let mut result = String::from("[");
                    for (i, val) in data.iter().enumerate() {
                        if i > 0 {
                            result.push_str(", ");
                        }
                        // Display as integer if it's a whole number (common for shapes)
                        if val.fract() == 0.0 && val.abs() < 1e9 {
                            result.push_str(&format!("{}", *val as i64));
                        } else {
                            result.push_str(&format!("{}", val));
                        }
                    }
                    result.push(']');
                    result
                } else {
                    // Large tensor: just show shape to avoid expensive transfer
                    format!("Tensor<f32>(shape={:?})", dims)
                }
            }
            Value::Boolean(b) => b.to_string(),
            Value::Integer(i) => i.to_string(),
            Value::Float(f) => f.to_string(),
            Value::String(s) => s.clone(),
            Value::Void => "void".to_string(),
            Value::ModelF16(_) => "<ModelF16>".to_string(),
            Value::ModelF32(_) => "<ModelF32>".to_string(),
            Value::ModelLayerCollectionF16(_) => "<ModelLayerCollectionF16>".to_string(),
            Value::ModelLayerCollectionF32(_) => "<ModelLayerCollectionF32>".to_string(),
            Value::ModelLayerF16(_) => "<ModelLayerF16>".to_string(),
            Value::ModelLayerF32(_) => "<ModelLayerF32>".to_string(),
            Value::ModelFeatureF16(_) => "<ModelFeatureF16>".to_string(),
            Value::ModelFeatureF32(_) => "<ModelFeatureF32>".to_string(),
            Value::Tokenizer(_) => "<Tokenizer>".to_string(),
            Value::TokenIds(ids) => format!("{:?}", ids),
            Value::TokenIdArray(arr) => format!("{:?}", arr.data()),
            Value::Type(t) => format!("<Type: {}>", t),
            Value::KVCacheF16(cache) => {
                let c = cache.lock().unwrap();
                format!("<KVCache: {} layers>", c.kvs.len())
            }
            Value::KVCacheF32(cache) => {
                let c = cache.lock().unwrap();
                format!("<KVCache: {} layers>", c.kvs.len())
            }
            Value::WeightCacheF16(cache) => {
                let (cached, capacity) = cache.cache_stats();
                format!("<WeightCache<f16>: {}/{} cached>", cached, capacity)
            }
            Value::WeightCacheF32(cache) => {
                let (cached, capacity) = cache.cache_stats();
                format!("<WeightCache<f32>: {}/{} cached>", cached, capacity)
            }
            Value::GGUFWeightCacheF16(cache) => {
                let (cached, capacity) = cache.cache_stats();
                format!("<GGUFWeightCache<f16>: {}/{} cached>", cached, capacity)
            }
            Value::GGUFWeightCacheF32(cache) => {
                let (cached, capacity) = cache.cache_stats();
                format!("<GGUFWeightCache<f32>: {}/{} cached>", cached, capacity)
            }
            Value::LazyModelLayerCollectionF32(_) => "<LazyModelLayerCollectionF32>".to_string(),
            Value::LazyModelLayerF32(_) => "<LazyModelLayerF32>".to_string(),
            Value::LazyModelFeatureF32(_) => "<LazyModelFeatureF32>".to_string(),
        }
    }
}<|MERGE_RESOLUTION|>--- conflicted
+++ resolved
@@ -976,7 +976,7 @@
                             ))
                         }
                     }
-                    
+
                     // ModelLayer.property -> returns ModelFeature
                     Value::ModelLayerF16(ref layer) => {
                         if let Some(feature) = layer.get_feature(prop_name) {
@@ -996,7 +996,7 @@
                             ))
                         }
                     }
-                    
+
                     // ModelFeature.property -> returns Tensor
                     Value::ModelFeatureF16(ref feature) => {
                         if let Some(tensor) = feature.get_property(prop_name) {
@@ -1007,7 +1007,54 @@
                             ))
                         }
                     }
-<<<<<<< HEAD
+                    Value::ModelFeatureF32(ref feature) => {
+                        if let Some(tensor) = feature.get_property(prop_name) {
+                            Ok(Value::TensorF32(tensor.clone()))
+                        } else {
+                            Err(RuntimeError::InvalidOperation(
+                                format!("Feature '{}' does not have property '{}'", feature.name, prop_name)
+                            ))
+                        }
+                    }
+
+                    // GGUFWeightCache lazy loading support
+                    Value::GGUFWeightCacheF32(ref cache) => {
+                        use crate::interpreter::value::{LazyModelLayerCollectionF32, LazyModelFeatureF32};
+
+                        // Check if property is "blk" (layer collection)
+                        if prop_name == "blk" {
+                            Ok(Value::LazyModelLayerCollectionF32(LazyModelLayerCollectionF32::new(cache.clone(), "blk")))
+                        } else {
+                            // Single feature (e.g., token_embd, output, output_norm)
+                            Ok(Value::LazyModelFeatureF32(LazyModelFeatureF32::new(cache.clone(), prop_name)))
+                        }
+                    }
+
+                    // LazyModelLayer.property -> returns LazyModelFeature
+                    Value::LazyModelLayerF32(ref layer) => {
+                        use crate::interpreter::value::LazyModelFeatureF32;
+                        let feature_name = format!("blk.{}.{}", layer.index, prop_name);
+                        Ok(Value::LazyModelFeatureF32(LazyModelFeatureF32::new(layer.cache.clone(), &feature_name)))
+                    }
+
+                    // LazyModelFeature.property -> loads Tensor from cache
+                    Value::LazyModelFeatureF32(ref feature) => {
+                        let weight_name = format!("{}.{}", feature.name, prop_name);
+                        if std::env::var("TL_DEBUG").is_ok() {
+                            eprintln!("[DEBUG_EVAL] About to load weight: {}", weight_name);
+                        }
+                        match feature.cache.get_weight(&weight_name) {
+                            Ok(tensor) => {
+                                if std::env::var("TL_DEBUG").is_ok() {
+                                    eprintln!("[DEBUG_EVAL] Weight loaded successfully: {}", weight_name);
+                                }
+                                Ok(Value::TensorF32(tensor))
+                            }
+                            Err(e) => Err(RuntimeError::TensorError(e))
+                        }
+                    }
+
+                    // Struct field access
                     Value::Struct { ref fields, .. } => {
                         // Access struct field
                         let field_name = property.as_str();
@@ -1019,63 +1066,12 @@
                             ))
                         }
                     }
-                    _ => Err(RuntimeError::TypeError(
-                        format!("Cannot access property '{}' on {:?}", property.as_str(), obj_value)
-                    ))
-=======
-                    Value::ModelFeatureF32(ref feature) => {
-                        if let Some(tensor) = feature.get_property(prop_name) {
-                            Ok(Value::TensorF32(tensor.clone()))
-                        } else {
-                            Err(RuntimeError::InvalidOperation(
-                                format!("Feature '{}' does not have property '{}'", feature.name, prop_name)
-                            ))
-                        }
-                    }
-
-                    // GGUFWeightCache lazy loading support
-                    Value::GGUFWeightCacheF32(ref cache) => {
-                        use crate::interpreter::value::{LazyModelLayerCollectionF32, LazyModelFeatureF32};
-
-                        // Check if property is "blk" (layer collection)
-                        if prop_name == "blk" {
-                            Ok(Value::LazyModelLayerCollectionF32(LazyModelLayerCollectionF32::new(cache.clone(), "blk")))
-                        } else {
-                            // Single feature (e.g., token_embd, output, output_norm)
-                            Ok(Value::LazyModelFeatureF32(LazyModelFeatureF32::new(cache.clone(), prop_name)))
-                        }
-                    }
-
-                    // LazyModelLayer.property -> returns LazyModelFeature
-                    Value::LazyModelLayerF32(ref layer) => {
-                        use crate::interpreter::value::LazyModelFeatureF32;
-                        let feature_name = format!("blk.{}.{}", layer.index, prop_name);
-                        Ok(Value::LazyModelFeatureF32(LazyModelFeatureF32::new(layer.cache.clone(), &feature_name)))
-                    }
-
-                    // LazyModelFeature.property -> loads Tensor from cache
-                    Value::LazyModelFeatureF32(ref feature) => {
-                        let weight_name = format!("{}.{}", feature.name, prop_name);
-                        if std::env::var("TL_DEBUG").is_ok() {
-                            eprintln!("[DEBUG_EVAL] About to load weight: {}", weight_name);
-                        }
-                        match feature.cache.get_weight(&weight_name) {
-                            Ok(tensor) => {
-                                if std::env::var("TL_DEBUG").is_ok() {
-                                    eprintln!("[DEBUG_EVAL] Weight loaded successfully: {}", weight_name);
-                                }
-                                Ok(Value::TensorF32(tensor))
-                            }
-                            Err(e) => Err(RuntimeError::TensorError(e))
-                        }
-                    }
 
                     _ => {
                         Err(RuntimeError::TypeError(
                             format!("Property access not supported on {:?}", std::mem::discriminant(&obj_value))
                         ))
                     }
->>>>>>> 2bcde67a
                 }
             }
 
