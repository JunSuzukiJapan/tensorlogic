//! Interpreter for TensorLogic
//!
//! This module implements the runtime execution engine for TensorLogic programs,
//! evaluating expressions and executing statements with the actual tensor library.
//!
//! # Example
//!
//! ```ignore
//! use tensorlogic::interpreter::Interpreter;
//! use tensorlogic::parser::TensorLogicParser;
//!
//! let source = r#"
//!     tensor w: float32[10] learnable
//!     main {
//!         result := w
//!     }
//! "#;
//!
//! let program = TensorLogicParser::parse_program(source)?;
//!
//! let mut interpreter = Interpreter::new();
//! interpreter.execute(&program)?;
//! ```

// Sub-modules
mod formatter;
mod value;
mod environment;
mod eval;        // Expression and statement evaluation (work in progress)

// Builtin function modules (organized by category)
mod builtin_tensor;    // Basic tensor operations
mod builtin_math;      // Math operations
mod builtin_nn;        // Neural network operations
mod builtin_kg;        // Knowledge graph embeddings
mod builtin_gnn;       // Graph neural networks
mod builtin_model;     // Model and I/O operations
mod builtin_sampling;  // Sampling and generation
mod builtin_util;      // Utility functions

// Re-export public types
pub use value::{Value, ModelLayerCollection, ModelLayer, ModelFeature};
pub use environment::{RuntimeEnvironment, CallFrame, ScopeType};

use std::collections::{HashMap, HashSet};
use std::path::PathBuf;
use std::fs;

use crate::ast::*;
use crate::tensor::{FloatType, TensorAccessors, TensorCreation, TensorIO, TensorTransform, TensorAutograd};
use crate::tensor::{Tensor, TensorShape};
use crate::device::MetalDevice;
use crate::entity_registry::EntityRegistry;
use crate::relation_registry::RelationRegistry;
use crate::error::TensorError;
use crate::logic::LogicEngine;
use half::f16;

/// Epsilon for floating-point comparisons
const FLOAT_EPSILON: f64 = 1e-6;

/// Default display limit for large tensors
const DISPLAY_LIMIT: usize = 10;

/// Default epoch reporting interval
const EPOCH_REPORT_INTERVAL: usize = 10;

/// Runtime errors
#[derive(Debug, thiserror::Error)]
pub enum RuntimeError {
    #[error("Undefined variable: {0}")]
    UndefinedVariable(String),

    #[error("Runtime type error: {0}")]
    TypeError(String),

    #[error("Invalid operation: {0}")]
    InvalidOperation(String),

    #[error("Tensor error: {0}")]
    TensorError(#[from] TensorError),

    #[error("Not yet implemented: {0}")]
    NotImplemented(String),

    #[error("Division by zero")]
    DivisionByZero,

    #[error("Invalid dimensions for operation")]
    InvalidDimensions,

    #[error("File not found: {0}")]
    FileNotFound(String),

    #[error("IO error: {0}")]
    IoError(#[from] std::io::Error),

    #[error("Parse error: {0}")]
    ParseError(String),

    #[error("Circular import detected: {0}")]
    CircularImport(String),

    #[error("Break outside of loop")]
    BreakOutsideLoop,

    #[error("Return from function")]
    ReturnValue(Value),

    #[error("Index {index} out of bounds for length {length}")]
    IndexError { index: usize, length: usize },
}

pub type RuntimeResult<T> = Result<T, RuntimeError>;

/// Interpreter
pub struct Interpreter {
    env: RuntimeEnvironment,
    logic_engine: LogicEngine,
    // Entity registry for managing entity types and instances
    entity_registry: EntityRegistry,
    // Relation registry for managing relation types
    relation_registry: RelationRegistry,
    // Embedding storage: (embedding_name, entity_index_map, embedding_matrix)
    embeddings: HashMap<String, (HashMap<String, usize>, Tensor)>,
    // Relation embedding storage: (embedding_name, relation_index_map, embedding_matrix)
    relation_embeddings: HashMap<String, (HashMap<String, usize>, Tensor)>,
    // Python execution environment (when python feature is enabled)
    #[cfg(any(feature = "python", feature = "python-extension"))]
    python_env: Option<crate::python::environment::PythonEnvironment>,
    // Track imported files to detect circular dependencies
    imported_files: HashSet<PathBuf>,
    // Current file being executed (for resolving relative imports)
    current_file: Option<PathBuf>,
    // Current source location (for error reporting)
    current_span: Option<Span>,
    // Track defined relation variables: predicate_name -> set of variable names
    relation_variables: HashMap<String, HashSet<String>>,
    // Track relation entity parameters: predicate_name -> (param_index -> entity_type_name)
    relation_entity_params: HashMap<String, HashMap<usize, String>>,
    // User-defined functions: function_name -> FunctionDecl
    functions: HashMap<String, FunctionDecl>,
    // Function call stack for local scope management
    call_stack: Vec<CallFrame>,
    // Track learnable tensors declared with 'learnable' keyword
    // These are the only tensors that should be optimized in learn blocks
    learnable_params: HashSet<String>,
<<<<<<< HEAD
    // Struct definitions: struct_name -> StructDecl
    structs: HashMap<String, StructDecl>,
    // Drop trait implementations: struct_name -> drop method
    drop_impls: HashMap<String, MethodDecl>,
=======
    // Shared Metal device for GPU operations (singleton per interpreter)
    device: crate::device::MetalDevice,
>>>>>>> 2bcde67a
}

impl Interpreter {
    pub fn new() -> Self {
        Self {
            env: RuntimeEnvironment::new(),
            logic_engine: LogicEngine::new(),
            entity_registry: EntityRegistry::new(),
            relation_registry: RelationRegistry::new(),
            embeddings: HashMap::new(),
            relation_embeddings: HashMap::new(),
            #[cfg(any(feature = "python", feature = "python-extension"))]
            python_env: None,
            imported_files: HashSet::new(),
            current_file: None,
            current_span: None,
            relation_variables: HashMap::new(),
            relation_entity_params: HashMap::new(),
            functions: HashMap::new(),
            call_stack: Vec::new(),
            learnable_params: HashSet::new(),
<<<<<<< HEAD
            structs: HashMap::new(),
            drop_impls: HashMap::new(),
=======
            device: crate::device::MetalDevice::new()
                .expect("Failed to create Metal device - Metal may not be available on this system"),
>>>>>>> 2bcde67a
        }
    }

    /// Set the current file being executed (for import resolution)
    pub fn set_current_file(&mut self, path: impl Into<PathBuf>) {
        self.current_file = Some(path.into());
    }

    /// Execute a complete program
    pub fn execute(&mut self, program: &Program) -> RuntimeResult<()> {
        // Function references are now resolved during parsing
        // No need for separate semantic analysis pass

        // Execute all declarations
        for decl in &program.declarations {
            self.execute_declaration(decl)?;
        }

        // Execute main block if present
        if let Some(main_block) = &program.main_block {
            self.execute_main_block(main_block)?;
        }

        // Print buffer pool statistics if enabled via environment variable
        if std::env::var("TL_BUFFER_STATS").is_ok() {
            self.env.metal_device().print_buffer_pool_stats("Program Execution");
        }

        Ok(())
    }

    /// Execute test blocks
    pub fn execute_tests(&mut self, program: &Program) -> RuntimeResult<()> {
        // Execute all declarations first
        for decl in &program.declarations {
            self.execute_declaration(decl)?;
        }

        if program.test_blocks.is_empty() {
            println!("No test blocks found");
            return Ok(());
        }

        let mut passed = 0;
        let mut failed = 0;

        for test_block in &program.test_blocks {
            print!("test {} ... ", test_block.name.as_str());
            std::io::Write::flush(&mut std::io::stdout()).unwrap();

            match self.execute_test_block(test_block) {
                Ok(_) => {
                    println!("✓ ok");
                    passed += 1;
                }
                Err(e) => {
                    println!("✗ FAILED");
                    eprintln!("  Error: {}", e);
                    failed += 1;
                }
            }
        }

        println!("\ntest result: {}. {} passed; {} failed",
            if failed == 0 { "ok" } else { "FAILED" },
            passed,
            failed
        );

        if failed > 0 {
            std::process::exit(1);
        }

        Ok(())
    }

    /// Execute benchmark blocks with timing
    pub fn execute_benchmarks(&mut self, program: &Program) -> RuntimeResult<()> {
        // Execute all declarations first
        for decl in &program.declarations {
            self.execute_declaration(decl)?;
        }

        if program.bench_blocks.is_empty() {
            println!("No benchmark blocks found");
            return Ok(());
        }

        // Enable profiling for benchmarks
        std::env::set_var("TL_PROFILE", "1");

        for bench_block in &program.bench_blocks {
            println!("bench {} ...", bench_block.name.as_str());

            let start = std::time::Instant::now();
            self.execute_bench_block(bench_block)?;
            let duration = start.elapsed();

            println!("  Total time: {:.3}ms\n", duration.as_secs_f64() * 1000.0);
        }

        Ok(())
    }

    fn execute_test_block(&mut self, test_block: &TestBlock) -> RuntimeResult<()> {
        for stmt in &test_block.statements {
            self.execute_statement(stmt)?;
        }
        Ok(())
    }

    fn execute_bench_block(&mut self, bench_block: &BenchBlock) -> RuntimeResult<()> {
        for stmt in &bench_block.statements {
            self.execute_statement(stmt)?;
        }
        Ok(())
    }

    /// Get a variable from the interpreter's environment
    /// Variables are managed by the scope stack
    pub fn get_variable(&self, name: &str) -> RuntimeResult<Value> {
        self.env.get_variable(name)
    }

    pub fn get_all_variables(&self) -> Option<&HashMap<String, Value>> {
        self.env.get_all_variables()
    }

    /// Set a variable in the interpreter's environment
    /// Variables are managed by the scope stack
    pub fn set_variable(&mut self, name: String, value: Value) {
        let _ = self.env.set_variable(&name, value);
    }

    /// List all variables in the environment
    pub fn list_variables(&self) -> Vec<String> {
        self.env.list_variables()
    }

    /// Execute a declaration
    fn execute_declaration(&mut self, decl: &Declaration) -> RuntimeResult<()> {
        match decl {
            Declaration::Import(import_decl) => self.execute_import(import_decl),
            Declaration::Entity(entity_decl) => {
                // Register entity type in the registry
                self.entity_registry.register_from_decl(entity_decl);

                match entity_decl {
                    EntityDecl::Explicit { name, entities } => {
                        println!("✓ Entity type '{}' registered with {} entities",
                            name.as_str(), entities.len());
                    }
                    EntityDecl::FromData { name } => {
                        println!("✓ Entity type '{}' registered (data-driven)",
                            name.as_str());
                    }
                }

                Ok(())
            }
            Declaration::Tensor(tensor_decl) => self.execute_tensor_decl(tensor_decl),
            Declaration::Relation(relation_decl) => {
                // Register relation in the registry
                self.relation_registry.register_from_decl(relation_decl);

                // Collect variable names from relation parameters
                let predicate_name = relation_decl.name.as_str().to_string();
                let var_names: HashSet<String> = relation_decl.params.iter()
                    .map(|param| param.name.as_str().to_string())
                    .collect();

                self.relation_variables.insert(predicate_name.clone(), var_names);

                // Collect entity-typed parameters: param_index -> entity_type_name
                let mut entity_params = HashMap::new();
                for (idx, param) in relation_decl.params.iter().enumerate() {
                    match &param.entity_type {
                        EntityType::Entity | EntityType::Concept => {
                            // Generic entity type - will collect to all data-driven types
                            entity_params.insert(idx, "entity".to_string());
                        }
                        EntityType::NamedEntity(type_name) => {
                            // Specific entity type - will collect only to this type
                            entity_params.insert(idx, type_name.as_str().to_string());
                        }
                        EntityType::Tensor(_) => {
                            // Tensor-typed parameter, skip
                        }
                        EntityType::Scalar(_) => {
                            // Scalar-typed parameter, skip
                        }
                    }
                }

                // Store entity-typed parameters
                if !entity_params.is_empty() {
                    self.relation_entity_params.insert(predicate_name, entity_params);
                }

                Ok(())
            }
            Declaration::Rule(rule) => {
                // Rules contain variables by definition - no conversion needed
                // Add rule to logic engine as-is
                self.logic_engine.add_rule(rule.clone());
                Ok(())
            }
            Declaration::Embedding(embedding_decl) => self.execute_embedding_decl(embedding_decl),
            Declaration::RelationEmbedding(rel_embedding_decl) => self.execute_relation_embedding_decl(rel_embedding_decl),
            Declaration::Function(func_decl) => {
                // Register user-defined function
                let func_name = func_decl.name.as_str().to_string();

                // Check for duplicate function names
                if self.functions.contains_key(&func_name) {
                    return Err(RuntimeError::InvalidOperation(
                        format!("Function '{}' is already defined", func_name)
                    ));
                }

                // Store function definition
                self.functions.insert(func_name.clone(), func_decl.clone());

                Ok(())
            }
            Declaration::Struct(struct_decl) => {
                // Store struct definition
                let struct_name = struct_decl.name.as_str().to_string();

                // Check for duplicate struct names
                if self.structs.contains_key(&struct_name) {
                    return Err(RuntimeError::InvalidOperation(
                        format!("Struct '{}' is already defined", struct_name)
                    ));
                }

                self.structs.insert(struct_name, struct_decl.clone());
                Ok(())
            }
            Declaration::Impl(impl_block) => {
                // Register methods as functions with qualified names
                let struct_name = impl_block.struct_type.name.as_str().to_string();

                // Check if this is a Drop trait implementation
                let is_drop_impl = impl_block.trait_name.as_ref()
                    .map(|t| t.as_str() == "Drop")
                    .unwrap_or(false);

                for method in &impl_block.methods {
                    if is_drop_impl {
                        // Store Drop implementation separately
                        if method.name.as_str() == "drop" {
                            self.drop_impls.insert(struct_name.clone(), method.clone());
                        }
                    } else {
                        // Regular method: store as function with qualified name
                        let qualified_name = format!("{}::{}", struct_name, method.name.as_str());

                        // Convert method to function declaration
                        let func_decl = self.method_to_function(method, &struct_name)?;
                        self.functions.insert(qualified_name, func_decl);
                    }
                }

                Ok(())
            }
        }
    }

    /// Convert a method declaration to a function declaration
    fn method_to_function(&self, method: &MethodDecl, _struct_name: &str) -> RuntimeResult<FunctionDecl> {
        // Convert method parameters to function parameters
        let mut params = Vec::new();
        for param in &method.params {
            match param {
                MethodParam::SelfParam => {
                    // Skip self parameter for now - we'll handle it in method calls
                }
                MethodParam::Regular(func_param) => {
                    params.push(func_param.clone());
                }
            }
        }

        Ok(FunctionDecl {
            name: method.name.clone(),
            params,
            return_type: method.return_type.clone(),
            body: method.body.clone(),
        })
    }

    /// Call destructors for all struct values in the current scope
    fn call_scope_destructors(&mut self) -> RuntimeResult<()> {
        // Get variables from current scope
        let variables: Vec<(String, Value)> = if let Some(frame) = self.call_stack.last() {
            // Local scope: collect from call frame
            frame.local_vars.iter()
                .map(|(k, v)| (k.clone(), v.clone()))
                .collect()
        } else {
            // Global scope: collect from environment
            self.env.list_variables().iter()
                .filter_map(|name| {
                    self.env.get_variable(name)
                        .ok()
                        .map(|v| (name.clone(), v.clone()))
                })
                .collect()
        };

        // Call destructors for struct values in reverse order (LIFO)
        for (_name, value) in variables.iter().rev() {
            if let Value::Struct { struct_type, .. } = value {
                self.call_drop_method(struct_type, value)?;
            }
        }

        Ok(())
    }

    /// Call the drop method for a struct value if it has a Drop implementation
    fn call_drop_method(&mut self, struct_type: &StructType, value: &Value) -> RuntimeResult<()> {
        let struct_name = struct_type.name.as_str();

        // Check if there's a Drop implementation for this struct
        if let Some(drop_method) = self.drop_impls.get(struct_name).cloned() {
            // Create a new call frame for the drop method
            let mut frame = CallFrame::new(format!("{}::drop", struct_name));

            // Bind self parameter to the struct value
            frame.local_vars.insert("self".to_string(), value.clone());

            // Push call frame
            self.call_stack.push(frame);

            // Execute drop method body
            for stmt in &drop_method.body {
                match self.execute_statement(stmt) {
                    Err(RuntimeError::ReturnValue(_)) => {
                        // Early return from drop method - just stop execution
                        break;
                    }
                    Err(e) => {
                        // Error in drop method - pop frame and propagate
                        self.call_stack.pop();
                        return Err(e);
                    }
                    Ok(_) => {}
                }
            }

            // Pop call frame
            self.call_stack.pop();
        }

        Ok(())
    }

    /// Execute an import declaration
    fn execute_import(&mut self, import_decl: &ImportDecl) -> RuntimeResult<()> {
        // Resolve the import path relative to current file (if any)
        let import_path = if let Some(current) = &self.current_file {
            let current_dir = current.parent().ok_or_else(|| {
                RuntimeError::FileNotFound(format!("Cannot get parent directory of {:?}", current))
            })?;
            current_dir.join(&import_decl.path)
        } else {
            PathBuf::from(&import_decl.path)
        };

        // Canonicalize the path to handle .. and symlinks
        let canonical_path = import_path.canonicalize().map_err(|e| {
            RuntimeError::FileNotFound(format!(
                "Cannot resolve import path '{}': {}",
                import_decl.path, e
            ))
        })?;

        // Check for circular imports
        if self.imported_files.contains(&canonical_path) {
            return Err(RuntimeError::CircularImport(format!(
                "File already imported: {:?}",
                canonical_path
            )));
        }

        // Add to imported files set
        self.imported_files.insert(canonical_path.clone());

        // Read and parse the imported file
        let source = fs::read_to_string(&canonical_path)?;
        let program = crate::parser::TensorLogicParser::parse_program(&source).map_err(|e| {
            RuntimeError::ParseError(format!("Error parsing {:?}: {}", canonical_path, e))
        })?;

        // Save current file context
        let previous_file = self.current_file.clone();
        self.current_file = Some(canonical_path.clone());

        // Execute imported program's declarations
        for decl in &program.declarations {
            self.execute_declaration(decl)?;
        }

        // Note: We intentionally do NOT execute the main block of imported files
        // Only declarations (functions, tensors, etc.) are imported

        // Restore previous file context
        self.current_file = previous_file;

        Ok(())
    }

    /// Execute a tensor declaration
    fn execute_tensor_decl(&mut self, decl: &TensorDecl) -> RuntimeResult<()> {
        use crate::ast::BaseType;

        let value = if let Some(init_expr) = &decl.init_expr {
            // Evaluate initialization expression
            let init_value = self.eval_expr(init_expr)?;

            // Reshape tensor to match declared shape (if needed)
            let declared_shape = self.get_declared_shape(&decl.tensor_type)?;

            match (&init_value, &decl.tensor_type.base_type) {
                (Value::TensorF16(t), BaseType::Float32) => {
                    // f16 tensor
                    let mut tensor = t.clone();
                    if tensor.shape().dims() != declared_shape.as_slice() {
                        tensor = tensor.reshape(declared_shape)
                            .map_err(|e| RuntimeError::TensorError(e))?;
                    }
                    if decl.tensor_type.learnable == LearnableStatus::Learnable {
                        tensor.set_requires_grad(true);
                    }
                    Value::TensorF16(tensor)
                }
                (Value::TensorF32(t), BaseType::Float64) => {
                    // f32 tensor
                    let mut tensor = t.clone();
                    if tensor.shape().dims() != declared_shape.as_slice() {
                        tensor = tensor.reshape(declared_shape)
                            .map_err(|e| RuntimeError::TensorError(e))?;
                    }
                    if decl.tensor_type.learnable == LearnableStatus::Learnable {
                        tensor.set_requires_grad(true);
                    }
                    Value::TensorF32(tensor)
                }
                _ => {
                    return Err(RuntimeError::TypeError(
                        format!("Type mismatch in tensor declaration: expected {:?}, got {:?}",
                            decl.tensor_type.base_type, init_value)
                    ));
                }
            }
        } else {
            // Create zero-initialized tensor based on base type
            let mut value = self.create_zero_tensor(&decl.tensor_type)?;

            // Set requires_grad if learnable
            if decl.tensor_type.learnable == LearnableStatus::Learnable {
                match &mut value {
                    Value::TensorF16(t) => t.set_requires_grad(true),
                    Value::TensorF32(t) => t.set_requires_grad(true),
                    _ => {}
                }
            }
            value
        };

        // Track learnable parameters (only if explicitly declared with 'learnable' keyword)
        if decl.tensor_type.learnable == LearnableStatus::Learnable {
            self.learnable_params.insert(decl.name.as_str().to_string());
        }

        // Use declare_variable for tensor declarations (they create new variables)
        self.env.declare_variable(decl.name.as_str().to_string(), value)?;

        Ok(())
    }

    /// Extract the shape from a TensorType
    fn get_declared_shape(&self, tensor_type: &TensorType) -> RuntimeResult<Vec<usize>> {
        let mut shape = Vec::new();
        for dim in &tensor_type.dimensions {
            match dim {
                Dimension::Fixed(size) => shape.push(*size),
                Dimension::Variable(_) => {
                    return Err(RuntimeError::InvalidOperation(
                        "Cannot use variable dimensions in tensor declarations".to_string(),
                    ));
                }
                Dimension::Dynamic => {
                    return Err(RuntimeError::InvalidOperation(
                        "Cannot use dynamic dimensions in tensor declarations".to_string(),
                    ));
                }
            }
        }
        Ok(shape)
    }

    /// Execute an embedding declaration
    fn execute_embedding_decl(&mut self, decl: &EmbeddingDecl) -> RuntimeResult<()> {
        use crate::ast::{EntitySet, InitMethod};
        
        // Build entity-to-index mapping
        let entity_map: HashMap<String, usize> = match &decl.entities {
            EntitySet::Explicit(entities) => {
                entities
                    .iter()
                    .enumerate()
                    .map(|(idx, id)| (id.as_str().to_string(), idx))
                    .collect()
            }
            EntitySet::Auto => {
                // Auto entity set: initially empty, entities added on-demand
                HashMap::new()
            }
            EntitySet::Type(type_name) => {
                // Get entities from entity registry
                let type_name_str = type_name.as_str();
                if let Some(type_info) = self.entity_registry.get_type_info(type_name_str) {
                    let entities = type_info.all_entities();
                    if entities.is_empty() {
                        println!("⚠️  Warning: Entity type '{}' has no entities yet. Embedding will be initialized with placeholder.", type_name_str);
                        println!("   Note: Entities are collected during fact evaluation in main block.");
                    }
                    entities
                        .iter()
                        .enumerate()
                        .map(|(idx, name)| (name.clone(), idx))
                        .collect()
                } else {
                    return Err(RuntimeError::InvalidOperation(
                        format!("Entity type '{}' not found for embedding", type_name_str)
                    ));
                }
            }
        };

        let num_entities = entity_map.len().max(1); // At least 1 for auto
        let device = self.env.metal_device();
        
        // Initialize embedding matrix [num_entities, dimension]
        let embedding_matrix = match decl.init_method {
            InitMethod::Random => {
                // Random initialization in range [-0.1, 0.1]
                let mut data = Vec::with_capacity(num_entities * decl.dimension);
                use rand::Rng;
                let mut rng = rand::rng();
                for _ in 0..(num_entities * decl.dimension) {
                    let val: f32 = rng.random_range(-0.1..0.1);
                    data.push(half::f16::from_f32(val));
                }
                Tensor::from_vec_gpu(device, data, vec![num_entities, decl.dimension])?
            }
            InitMethod::Xavier => {
                // Xavier initialization: uniform(-sqrt(6/(n+m)), sqrt(6/(n+m)))
                let limit = (6.0 / (num_entities + decl.dimension) as f32).sqrt();
                let mut data = Vec::with_capacity(num_entities * decl.dimension);
                use rand::Rng;
                let mut rng = rand::rng();
                for _ in 0..(num_entities * decl.dimension) {
                    let val: f32 = rng.random_range(-limit..limit);
                    data.push(half::f16::from_f32(val));
                }
                Tensor::from_vec_gpu(device, data, vec![num_entities, decl.dimension])?
            }
            InitMethod::He => {
                // He initialization: normal(0, sqrt(2/n))
                let stddev = (2.0 / num_entities as f32).sqrt();
                let mut data = Vec::with_capacity(num_entities * decl.dimension);
                use rand_distr::{Normal, Distribution};
                let mut rng = rand::rng();
                let normal = Normal::new(0.0, stddev as f64).unwrap();
                for _ in 0..(num_entities * decl.dimension) {
                    let val: f32 = normal.sample(&mut rng) as f32;
                    data.push(half::f16::from_f32(val));
                }
                Tensor::from_vec_gpu(device, data, vec![num_entities, decl.dimension])?
            }
            InitMethod::Zeros => Tensor::zeros(&device, vec![num_entities, decl.dimension])?,
            InitMethod::Ones => Tensor::ones(&device, vec![num_entities, decl.dimension])?,
        };

        // Store embedding with entity mapping
        self.embeddings.insert(
            decl.name.as_str().to_string(),
            (entity_map, embedding_matrix),
        );

        println!("Initialized embedding '{}': {} entities × {} dimensions",
            decl.name.as_str(), num_entities, decl.dimension);

        Ok(())
    }

    /// Execute a relation embedding declaration
    fn execute_relation_embedding_decl(&mut self, decl: &RelationEmbeddingDecl) -> RuntimeResult<()> {
        use crate::ast::{RelationSet, InitMethod};

        // Build relation-to-index mapping
        let relation_map: HashMap<String, usize> = match &decl.relations {
            RelationSet::Explicit(relations) => {
                relations
                    .iter()
                    .enumerate()
                    .map(|(idx, id)| (id.as_str().to_string(), idx))
                    .collect()
            }
            RelationSet::All => {
                // All relations: get from registry
                let all_relations = self.relation_registry.all_relation_names();
                all_relations
                    .iter()
                    .enumerate()
                    .map(|(idx, name)| (name.clone(), idx))
                    .collect()
            }
        };

        let num_relations = relation_map.len().max(1); // At least 1
        let device = self.env.metal_device();

        // Initialize relation embedding matrix [num_relations, dimension]
        let embedding_matrix = match decl.init_method {
            InitMethod::Random => {
                // Random initialization in range [-0.1, 0.1]
                let mut data = Vec::with_capacity(num_relations * decl.dimension);
                use rand::Rng;
                let mut rng = rand::rng();
                for _ in 0..(num_relations * decl.dimension) {
                    let val: f32 = rng.random_range(-0.1..0.1);
                    data.push(half::f16::from_f32(val));
                }
                Tensor::from_vec_gpu(device, data, vec![num_relations, decl.dimension])?
            }
            InitMethod::Xavier => {
                // Xavier initialization: uniform(-sqrt(6/(n+m)), sqrt(6/(n+m)))
                let limit = (6.0 / (num_relations + decl.dimension) as f32).sqrt();
                let mut data = Vec::with_capacity(num_relations * decl.dimension);
                use rand::Rng;
                let mut rng = rand::rng();
                for _ in 0..(num_relations * decl.dimension) {
                    let val: f32 = rng.random_range(-limit..limit);
                    data.push(half::f16::from_f32(val));
                }
                Tensor::from_vec_gpu(device, data, vec![num_relations, decl.dimension])?
            }
            InitMethod::He => {
                // He initialization: normal(0, sqrt(2/n))
                let stddev = (2.0 / num_relations as f32).sqrt();
                let mut data = Vec::with_capacity(num_relations * decl.dimension);
                use rand_distr::{Normal, Distribution};
                let mut rng = rand::rng();
                let normal = Normal::new(0.0, stddev as f64).unwrap();
                for _ in 0..(num_relations * decl.dimension) {
                    let val: f32 = normal.sample(&mut rng) as f32;
                    data.push(half::f16::from_f32(val));
                }
                Tensor::from_vec_gpu(device, data, vec![num_relations, decl.dimension])?
            }
            InitMethod::Zeros => Tensor::zeros(&device, vec![num_relations, decl.dimension])?,
            InitMethod::Ones => Tensor::ones(&device, vec![num_relations, decl.dimension])?,
        };

        // Store relation embedding with relation mapping
        self.relation_embeddings.insert(
            decl.name.as_str().to_string(),
            (relation_map, embedding_matrix),
        );

        println!("Initialized relation embedding '{}': {} relations × {} dimensions",
            decl.name.as_str(), num_relations, decl.dimension);

        Ok(())
    }

    /// Create a zero-initialized tensor
    fn create_zero_tensor(&self, tensor_type: &TensorType) -> RuntimeResult<Value> {
        use crate::ast::BaseType;

        // Convert dimensions to usize (resolve fixed dimensions)
        let mut shape = Vec::new();
        for dim in &tensor_type.dimensions {
            match dim {
                Dimension::Fixed(size) => shape.push(*size),
                Dimension::Variable(_) => {
                    return Err(RuntimeError::InvalidOperation(
                        "Cannot create tensor with unresolved variable dimensions".to_string(),
                    ));
                }
                Dimension::Dynamic => {
                    return Err(RuntimeError::InvalidOperation(
                        "Cannot create tensor with dynamic dimensions".to_string(),
                    ));
                }
            }
        }

        // Create tensor based on base type
        match tensor_type.base_type {
            BaseType::Float32 => {
                // float16 -> f16 tensor
                let tensor = Tensor::<half::f16>::zeros(self.env.metal_device(), shape)
                    .map_err(|e| RuntimeError::TensorError(e))?;
                Ok(Value::TensorF16(tensor))
            }
            BaseType::Float64 => {
                // float32 -> f32 tensor
                let tensor = Tensor::<f32>::zeros(self.env.metal_device(), shape)
                    .map_err(|e| RuntimeError::TensorError(e))?;
                Ok(Value::TensorF32(tensor))
            }
            _ => Err(RuntimeError::NotImplemented(format!(
                "Base type {:?} not yet supported",
                tensor_type.base_type
            ))),
        }
    }

    /// Evaluate the last statement and return its value if it's an expression
    /// This method both executes the statement for side effects AND returns the value
    fn evaluate_last_statement(&mut self, stmt: &Statement) -> RuntimeResult<Option<Value>> {
        match stmt {
            Statement::Assignment { target, value } => {
                // Assignment (identifier := expr) returns the right-hand side value
                let evaluated_value = self.eval_expr(value)?;

                // Execute the statement for side effects (variable assignment)
                // Scope stack handles variable assignment automatically
                if self.env.has_variable(target.as_str()) {
                    self.env.set_variable(target.as_str(), evaluated_value.clone())?;
                } else {
                    self.env.declare_variable(target.as_str().to_string(), evaluated_value.clone())?;
                }

                Ok(Some(evaluated_value))
            }
            Statement::Equation(_eq) => {
                // For equation types (~), execute but don't return value
                self.execute_statement(stmt)?;
                Ok(None)
            }
            Statement::FunctionCall { name, args, resolved, span } => {
                // Save span for error reporting
                self.current_span = Some(span.clone());
                // Function call result can be implicitly returned
                let value = self.eval_function_call(None, name, args, resolved.as_ref())?;
                Ok(Some(value))
            }
            Statement::Expr { expr } => {
                // Expression statement as last statement: return its value (implicit return)
                let value = self.eval_expr(expr)?;
                Ok(Some(value))
            }
            // All other statement types: execute and return None
            _ => {
                self.execute_statement(stmt)?;
                Ok(None)
            }
        }
    }

    /// Check if a value matches the expected return type
    fn check_return_type_match(&self, value: &Value, expected_type: &ReturnType, func_name: &str) -> RuntimeResult<()> {
        match expected_type {
            ReturnType::Void => {
                // Void functions should return Value::Void
                match value {
                    Value::Void => Ok(()),
                    _ => Err(RuntimeError::TypeError(
                        format!("Function '{}' declared as 'void' but returned a value", func_name)
                    ))
                }
            }
            ReturnType::Scalar(scalar_type) => {
                // Convert ScalarType to EntityType and reuse check_type_match
                let entity_type = EntityType::Scalar(scalar_type.clone());
                self.check_type_match(value, &entity_type, &format!("return value of '{}'", func_name))
            }
            ReturnType::Tensor(tensor_type) => {
                // Convert TensorType to EntityType and reuse check_type_match
                let entity_type = EntityType::Tensor(tensor_type.clone());
                self.check_type_match(value, &entity_type, &format!("return value of '{}'", func_name))
            }
        }
    }

    /// Check if a value matches the expected entity type
    fn check_type_match(&self, value: &Value, expected_type: &EntityType, param_name: &str) -> RuntimeResult<()> {
        match expected_type {
            EntityType::Entity | EntityType::Concept | EntityType::NamedEntity(_) => {
                // Entity, Concept, and Named Entity types accept string values
                match value {
                    Value::String(_) => Ok(()),
                    _ => Err(RuntimeError::TypeError(
                        format!("Parameter '{}' expects entity/concept (string), got {:?}", param_name, value)
                    ))
                }
            }
            EntityType::Tensor(tensor_type) => {
                match value {
                    Value::TensorF16(t) => {
                        // Check shape if specified (non-dynamic dimensions)
                        let expected_dimensions = &tensor_type.dimensions;
                        if !expected_dimensions.is_empty() {
                            let actual_shape = t.shape().dims();

                            // Check rank (number of dimensions)
                            if expected_dimensions.len() != actual_shape.len() {
                                return Err(RuntimeError::TypeError(
                                    format!(
                                        "Parameter '{}' expects rank {} tensor, got rank {}",
                                        param_name, expected_dimensions.len(), actual_shape.len()
                                    )
                                ));
                            }

                            // Check each dimension (if not dynamic)
                            for (i, expected_dim) in expected_dimensions.iter().enumerate() {
                                if let Dimension::Fixed(expected_size) = expected_dim {
                                    if actual_shape[i] != *expected_size {
                                        return Err(RuntimeError::TypeError(
                                            format!(
                                                "Parameter '{}' dimension {} expects size {}, got {}",
                                                param_name, i, expected_size, actual_shape[i]
                                            )
                                        ));
                                    }
                                }
                                // Dynamic and Variable dimensions accept any size
                            }
                        }

                        Ok(())
                    }
                    Value::TensorF32(t) => {
                        // Check shape if specified (non-dynamic dimensions)
                        let expected_dimensions = &tensor_type.dimensions;
                        if !expected_dimensions.is_empty() {
                            let actual_shape = t.shape().dims();

                            // Check rank (number of dimensions)
                            if expected_dimensions.len() != actual_shape.len() {
                                return Err(RuntimeError::TypeError(
                                    format!(
                                        "Parameter '{}' expects rank {} tensor, got rank {}",
                                        param_name, expected_dimensions.len(), actual_shape.len()
                                    )
                                ));
                            }

                            // Check each dimension (if not dynamic)
                            for (i, expected_dim) in expected_dimensions.iter().enumerate() {
                                if let Dimension::Fixed(expected_size) = expected_dim {
                                    if actual_shape[i] != *expected_size {
                                        return Err(RuntimeError::TypeError(
                                            format!(
                                                "Parameter '{}' dimension {} expects size {}, got {}",
                                                param_name, i, expected_size, actual_shape[i]
                                            )
                                        ));
                                    }
                                }
                                // Dynamic and Variable dimensions accept any size
                            }
                        }

                        Ok(())
                    }
                    Value::Integer(_) | Value::Float(_) | Value::Boolean(_) => {
                        // Scalar values might be acceptable for some tensor operations
                        // For now, accept them (they can be converted to tensors)
                        Ok(())
                    }
                    _ => Err(RuntimeError::TypeError(
                        format!("Parameter '{}' expects tensor, got {:?}", param_name, value)
                    ))
                }
            }
            EntityType::Scalar(scalar_type) => {
                use crate::ast::ScalarType;
                match (scalar_type, value) {
                    (ScalarType::Int, Value::Integer(_)) => Ok(()),
                    (ScalarType::Float, Value::Float(_)) => Ok(()),
                    (ScalarType::Bool, Value::Boolean(_)) => Ok(()),
                    (ScalarType::String, Value::String(_)) => Ok(()),
                    (ScalarType::Int, Value::Float(f)) => {
                        // Accept float if it's a whole number
                        if f.fract() == 0.0 {
                            Ok(())
                        } else {
                            Err(RuntimeError::TypeError(
                                format!("Parameter '{}' expects int, got non-integer float {}", param_name, f)
                            ))
                        }
                    }
                    (ScalarType::Float, Value::Integer(_)) => {
                        // Accept int for float (will be promoted)
                        Ok(())
                    }
                    _ => Err(RuntimeError::TypeError(
                        format!("Parameter '{}' expects {:?}, got {:?}", param_name, scalar_type, value)
                    ))
                }
            }
        }
    }

    /// Execute main block
    fn execute_main_block(&mut self, main_block: &MainBlock) -> RuntimeResult<()> {
        for stmt in &main_block.statements {
            self.execute_statement(stmt)?;
        }

        // Call destructors for all struct values in main scope before exiting
        self.call_scope_destructors()?;

        Ok(())
    }

    /// Evaluate typed function call (e.g., f32::zeros, f16::ones)
    fn eval_typed_function_call(&mut self, type_namespace: &str, name: &str, args: &[TensorExpr]) -> RuntimeResult<Value> {
        
        

        match type_namespace {
            "f32" => {
                // f32-specific function calls
                match name {
                    "zeros" => self.eval_zeros_f32(args),
                    "ones" => self.eval_ones_f32(args),
                    "arange" => self.eval_range_f32(args),
                    // Most tensor operations already support both f16/f32, so we can call them directly
                    _ => {
                        // Try calling the function normally - it should handle f32 tensors
                        if let Some(result) = self.eval_tensor_function(name, args) {
                            result
                        } else if let Some(result) = self.eval_math_function(name, args) {
                            result
                        } else if let Some(result) = self.eval_nn_function(name, args) {
                            result
                        } else {
                            Err(RuntimeError::TypeError(
                                format!("f32::{} is not implemented", name)
                            ))
                        }
                    }
                }
            }
            "f16" => {
                // f16-specific function calls
                match name {
                    "zeros" => self.eval_zeros_f16(args),
                    "ones" => self.eval_ones_f16(args),
                    "arange" => self.eval_range_f16(args),
                    // Most tensor operations already support both f16/f32, so we can call them directly
                    _ => {
                        // Try calling the function normally - it should handle f16 tensors
                        if let Some(result) = self.eval_tensor_function(name, args) {
                            result
                        } else if let Some(result) = self.eval_math_function(name, args) {
                            result
                        } else if let Some(result) = self.eval_nn_function(name, args) {
                            result
                        } else {
                            Err(RuntimeError::TypeError(
                                format!("f16::{} is not implemented", name)
                            ))
                        }
                    }
                }
            }
            "Tensor" => {
                // Tensor static methods
                match name {
                    "create_cache" => self.eval_create_cache_tensor(args),
                    _ => Err(RuntimeError::TypeError(
                        format!("Tensor::{} is not implemented", name)
                    ))
                }
            }
            "KVCache" => {
                // KVCache static methods
                match name {
                    "new" | "new_f16" => {
                        // KVCache::new(num_layers: int) -> KVCacheF16
                        // KVCache::new_f16(num_layers: int) -> KVCacheF16
                        if args.len() != 1 {
                            return Err(RuntimeError::TypeError(
                                format!("KVCache::{}() expects 1 argument, got {}", name, args.len())
                            ));
                        }

                        let num_layers = match self.eval_expr(&args[0])? {
                            Value::Integer(n) => n as usize,
                            v => return Err(RuntimeError::TypeError(
                                format!("KVCache::{}() expects Integer, got {}", name, v.type_name())
                            )),
                        };

                        let cache = crate::model::llama::Cache::<half::f16>::new(num_layers);
                        Ok(Value::KVCacheF16(std::sync::Arc::new(std::sync::Mutex::new(cache))))
                    }
                    "new_f32" => {
                        // KVCache::new_f32(num_layers: int) -> KVCacheF32
                        if args.len() != 1 {
                            return Err(RuntimeError::TypeError(
                                format!("KVCache::new_f32() expects 1 argument, got {}", args.len())
                            ));
                        }

                        let num_layers = match self.eval_expr(&args[0])? {
                            Value::Integer(n) => n as usize,
                            v => return Err(RuntimeError::TypeError(
                                format!("KVCache::new_f32() expects Integer, got {}", v.type_name())
                            )),
                        };

                        let cache = crate::model::llama::Cache::<f32>::new(num_layers);
                        Ok(Value::KVCacheF32(std::sync::Arc::new(std::sync::Mutex::new(cache))))
                    }
                    _ => Err(RuntimeError::TypeError(
                        format!("KVCache::{} is not implemented", name)
                    ))
                }
            }
            _ => Err(RuntimeError::TypeError(
                format!("Unknown type namespace: {}", type_namespace)
            ))
        }
    }

    /// Evaluate a resolved function (optimized dispatch without HashMap lookup)
    /// This is called when semantic analysis has already resolved the function reference
    fn eval_resolved_function(&mut self, resolved: &crate::ast::ResolvedFunction, args: &[TensorExpr]) -> RuntimeResult<Value> {
        use crate::ast::{BuiltinFunctionId, ResolvedFunction};

        // eprintln!("[DEBUG] eval_resolved_function: Entry");

        match resolved {
            ResolvedFunction::Builtin(id) => {
                // eprintln!("[DEBUG] eval_resolved_function: Builtin function id={:?}", id);

                // IMPORTANT: Directly dispatch to builtin functions to avoid infinite recursion
                // The fallback mechanism was causing hangs due to re-evaluation loops
                use crate::ast::BuiltinFunctionId;

                let result = match id {
                    // CRITICAL FIX: Direct dispatch for reshape to avoid infinite recursion
                    BuiltinFunctionId::TensorReshape => {
                        if let Some(result) = self.eval_tensor_function("reshape", args) {
                            result
                        } else {
                            return Err(RuntimeError::NotImplemented("reshape not found".to_string()));
                        }
                    }

                    // For any other builtin, fall back to string-based dispatch
                    _ => {
                        // eprintln!("[DEBUG] eval_resolved_function: Builtin id={:?} not implemented in fast dispatch, using fallback", id);
                        return Err(RuntimeError::NotImplemented(
                            format!("Fast builtin dispatch not yet implemented for {:?}", id)
                        ));
                    }
                };

                // eprintln!("[DEBUG] eval_resolved_function: Builtin dispatch completed");
                result
            }
            ResolvedFunction::UserDefined(func_decl) => {
                // eprintln!("[DEBUG] eval_resolved_function: UserDefined function name={}", func_decl.name.as_str());
                // Direct call to user-defined function (no HashMap lookup)
                self.call_user_defined_function(func_decl, args)
            }
        }
    }

    /// Call a user-defined function directly (optimized, no HashMap lookup)
    fn call_user_defined_function(&mut self, func_decl: &crate::ast::FunctionDecl, args: &[TensorExpr]) -> RuntimeResult<Value> {
        let func_name = func_decl.name.as_str();

        // eprintln!("[DEBUG] call_user_defined_function: name={}, args.len={}", func_name, args.len());

        // Check argument count
        if args.len() != func_decl.params.len() {
            return Err(RuntimeError::TypeError(format!(
                "Function '{}' expects {} arguments, got {}",
                func_name,
                func_decl.params.len(),
                args.len()
            )));
        }

        // eprintln!("[DEBUG] call_user_defined_function: Argument count OK");

        // Create call frame for stack trace
        let frame = crate::interpreter::environment::CallFrame::new(func_name.to_string());

        // eprintln!("[DEBUG] call_user_defined_function: Evaluating {} arguments...", args.len());

        // Push call frame for stack trace
        self.call_stack.push(frame);

        // Push function scope
        self.env.push_scope(ScopeType::Function(func_name.to_string()));

        // Evaluate arguments and bind to parameters in function scope
        for (i, (param, arg)) in func_decl.params.iter().zip(args.iter()).enumerate() {
            // eprintln!("[DEBUG] call_user_defined_function: Evaluating arg[{}] for param '{}'", i, param.name.as_str());
            let arg_value = self.eval_expr(arg)?;
            // eprintln!("[DEBUG] call_user_defined_function: Arg[{}] evaluated successfully", i);
            // Note: Type checking could be optimized here in Phase 5
            self.check_type_match(&arg_value, &param.entity_type, param.name.as_str())?;
            self.env.declare_variable(param.name.as_str().to_string(), arg_value)?;
        }

        // eprintln!("[DEBUG] call_user_defined_function: All arguments evaluated");

        // Execute function body
        let body_len = func_decl.body.len();
        if body_len == 0 {
            self.env.pop_scope();
            self.call_stack.pop();
            return Err(RuntimeError::TypeError(format!(
                "Function '{}' has empty body",
                func_name
            )));
        }

        // Execute all statements except the last
        for stmt in &func_decl.body[..body_len - 1] {
            match self.execute_statement(stmt) {
                Ok(_) => {}
                Err(RuntimeError::ReturnValue(val)) => {
                    self.env.pop_scope();
                    self.call_stack.pop();
                    return Ok(val);
                }
                Err(e) => {
                    self.env.pop_scope();
                    self.call_stack.pop();
                    return Err(e);
                }
            }
        }

        // Handle last statement (implicit return)
        let return_value = match self.evaluate_last_statement(&func_decl.body[body_len - 1]) {
            Ok(Some(val)) => val,
            Ok(None) => Value::Void,
            Err(RuntimeError::ReturnValue(val)) => val,
            Err(e) => {
                self.env.pop_scope();
                self.call_stack.pop();
                return Err(e);
            }
        };

        // Type check return value
        self.check_return_type_match(&return_value, &func_decl.return_type, func_name)?;

        // Pop function scope and call frame, then return
        self.env.pop_scope();
        self.call_stack.pop();
        Ok(return_value)
    }

    /// Execute a statement
    fn eval_function_call(&mut self, type_namespace: Option<&str>, name: &Identifier, args: &[TensorExpr], resolved: Option<&crate::ast::ResolvedFunction>) -> RuntimeResult<Value> {
        let name_str = name.as_str();

        // Profiling: check if TL_PROFILE is set OR always profile key functions
        let key_functions = ["transformer_layer", "linear", "rope", "embedding", "attention_with_cache",
                             "softmax", "matmul", "einsum", "concat", "reshape"];
        let should_profile = std::env::var("TL_PROFILE").is_ok() || key_functions.contains(&name_str);
        let profile_enabled = std::env::var("TL_PROFILE").is_ok();
        let start_time = if should_profile {
            let full_name = if let Some(ns) = type_namespace {
                format!("{}::{}", ns, name_str)
            } else {
                name_str.to_string()
            };
            // eprintln!("[PROFILE] → {}", full_name);
            Some((full_name, std::time::Instant::now()))
        } else {
            None
        };

        // ========================================================================
        // OPTIMIZATION: Use resolved function reference if available
        // This eliminates HashMap lookup and string comparison overhead (~5μs)
        // ========================================================================
        if let Some(resolved_func) = resolved {
            match self.eval_resolved_function(resolved_func, args) {
                Ok(value) => {
                    if let Some((name, start)) = start_time {
                        let elapsed = start.elapsed();
                        // eprintln!("[PROFILE] ← {} ({:.3}ms)", name, elapsed.as_secs_f64() * 1000.0);
                    }
                    return Ok(value);
                }
                Err(RuntimeError::NotImplemented(_)) => {
                    // Fall through to string-based dispatch
                }
                Err(e) => {
                    if let Some((name, start)) = start_time {
                        let elapsed = start.elapsed();
                        // eprintln!("[PROFILE] ← {} ({:.3}ms)", name, elapsed.as_secs_f64() * 1000.0);
                    }
                    return Err(e);
                }
            }
        }

        // If type namespace is specified (e.g., f32::zeros), handle typed function call
        if let Some(type_ns) = type_namespace {
            let result = self.eval_typed_function_call(type_ns, name_str, args);
            if let Some((name, start)) = start_time {
                let elapsed = start.elapsed();
                // eprintln!("[PROFILE] ← {} ({:.3}ms)", name, elapsed.as_secs_f64() * 1000.0);
            }
            return result;
        }

        // Try dispatching to category-specific builtin modules
        // Each returns Option<RuntimeResult<Value>>: Some if handled, None if not in that category

        if let Some(result) = self.eval_tensor_function(name_str, args) {
            if let Some((name, start)) = start_time {
                let elapsed = start.elapsed();
                // eprintln!("[PROFILE] ← {} ({:.3}ms)", name, elapsed.as_secs_f64() * 1000.0);
            }
            return result;
        }
        if let Some(result) = self.eval_math_function(name_str, args) {
            if let Some((name, start)) = start_time {
                let elapsed = start.elapsed();
                // eprintln!("[PROFILE] ← {} ({:.3}ms)", name, elapsed.as_secs_f64() * 1000.0);
            }
            return result;
        }
        if let Some(result) = self.eval_nn_function(name_str, args) {
            if let Some((name, start)) = start_time {
                let elapsed = start.elapsed();
                // eprintln!("[PROFILE] ← {} ({:.3}ms)", name, elapsed.as_secs_f64() * 1000.0);
            }
            return result;
        }
        if let Some(result) = self.eval_kg_function(name_str, args) {
            if let Some((name, start)) = start_time {
                let elapsed = start.elapsed();
                // eprintln!("[PROFILE] ← {} ({:.3}ms)", name, elapsed.as_secs_f64() * 1000.0);
            }
            return result;
        }
        if let Some(result) = self.eval_gnn_function(name_str, args) {
            if let Some((name, start)) = start_time {
                let elapsed = start.elapsed();
                // eprintln!("[PROFILE] ← {} ({:.3}ms)", name, elapsed.as_secs_f64() * 1000.0);
            }
            return result;
        }
        if let Some(result) = self.eval_model_function(name_str, args) {
            if let Some((name, start)) = start_time {
                let elapsed = start.elapsed();
                // eprintln!("[PROFILE] ← {} ({:.3}ms)", name, elapsed.as_secs_f64() * 1000.0);
            }
            return result;
        }
        if let Some(result) = self.eval_sampling_function(name_str, args) {
            if let Some((name, start)) = start_time {
                let elapsed = start.elapsed();
                // eprintln!("[PROFILE] ← {} ({:.3}ms)", name, elapsed.as_secs_f64() * 1000.0);
            }
            return result;
        }
        if let Some(result) = self.eval_util_function(name_str, args) {
            if let Some((name, start)) = start_time {
                let elapsed = start.elapsed();
                // eprintln!("[PROFILE] ← {} ({:.3}ms)", name, elapsed.as_secs_f64() * 1000.0);
            }
            return result;
        }

        // Legacy builtin functions (to be migrated)
        match name_str {
            "apply_mask" => {
                // apply_mask(scores, mask)
                use crate::interpreter::value::ToValue;

                if args.len() != 2 {
                    return Err(RuntimeError::TypeError(
                        format!("apply_mask() expects 2 arguments (scores, mask), got {}", args.len())
                    ));
                }

                let scores_val = self.eval_expr(&args[0])?;
                let mask_val = self.eval_expr(&args[1])?;

                match (scores_val, mask_val) {
                    (Value::TensorF16(scores), Value::TensorF16(mask)) => {
                        let result = scores.apply_attention_mask(&mask)
                            .map_err(|e| RuntimeError::TensorError(e))?;
                        Ok(result.to_value())
                    }
                    (Value::TensorF32(scores), Value::TensorF32(mask)) => {
                        let result = scores.apply_attention_mask(&mask)
                            .map_err(|e| RuntimeError::TensorError(e))?;
                        Ok(result.to_value())
                    }
                    _ => Err(RuntimeError::TypeError(
                        "apply_mask() requires both tensors to be the same type (both f16 or both f32)".to_string()
                    ))
                }
            }

            "causal_mask" => {
                // causal_mask(seq_len)
                if args.len() != 1 {
                    return Err(RuntimeError::TypeError(
                        format!("causal_mask() expects 1 argument (seq_len), got {}", args.len())
                    ));
                }

                let seq_len_val = self.eval_expr(&args[0])?;
                let seq_len = match seq_len_val {
                    Value::Integer(i) => i as usize,
                    _ => return Err(RuntimeError::TypeError(
                        "causal_mask() argument must be an integer".to_string()
                    )),
                };

                let mask = Tensor::<half::f16>::causal_mask(seq_len)
                    .map_err(|e| RuntimeError::TensorError(e))?;

                Ok(Value::TensorF16(mask))
            }

            "batch_norm" => {
                // batch_norm(x, gamma, beta, eps) - f16 only
                use crate::interpreter::value::ToValue;
                if args.len() != 4 {
                    return Err(RuntimeError::TypeError(
                        format!("batch_norm() expects 4 arguments (x, gamma, beta, eps), got {}", args.len())
                    ));
                }

                let x_val = self.eval_expr(&args[0])?;
                let gamma_val = self.eval_expr(&args[1])?;
                let beta_val = self.eval_expr(&args[2])?;
                let eps = self.eval_expr(&args[3])?.as_float()? as f32;

                match (x_val, gamma_val, beta_val) {
                    (Value::TensorF16(x), Value::TensorF16(gamma), Value::TensorF16(beta)) => {
                        let result = x.batch_norm(&gamma, &beta, eps)
                            .map_err(|e| RuntimeError::TensorError(e))?;
                        Ok(result.to_value())
                    }
                    _ => Err(RuntimeError::TypeError(
                        "batch_norm() requires all tensors to be f16 (f32 not yet supported)".to_string()
                    ))
                }
            }

            "dropout" => {
                // dropout(x, p, training)
                use crate::interpreter::value::ToValue;
                if args.len() != 3 {
                    return Err(RuntimeError::TypeError(
                        format!("dropout() expects 3 arguments (x, p, training), got {}", args.len())
                    ));
                }

                let x_val = self.eval_expr(&args[0])?;
                let p = self.eval_expr(&args[1])?.as_float()? as f32;
                let training = self.eval_expr(&args[2])?.as_bool()?;

                match x_val {
                    Value::TensorF16(x) => {
                        let result = x.dropout(p, training)
                            .map_err(|e| RuntimeError::TensorError(e))?;
                        Ok(result.to_value())
                    }
                    Value::TensorF32(x) => {
                        let result = x.dropout(p, training)
                            .map_err(|e| RuntimeError::TensorError(e))?;
                        Ok(result.to_value())
                    }
                    _ => Err(RuntimeError::TypeError("dropout() expects tensor (f16 or f32)".to_string()))
                }
            }

            "argmax" => {
                // argmax(tensor, dim: int = -1, keepdim: bool = false)
                use crate::interpreter::value::ToValue;
                if args.is_empty() || args.len() > 3 {
                    return Err(RuntimeError::TypeError(
                        format!("argmax() expects 1-3 arguments (tensor, optional dim, optional keepdim), got {}", args.len())
                    ));
                }

                let tensor_val = self.eval_expr(&args[0])?;

                let dim = if args.len() >= 2 {
                    let dim_val = self.eval_expr(&args[1])?;
                    match dim_val {
                        Value::Integer(i) => {
                            if i < 0 {
                                None  // -1 means global argmax
                            } else {
                                Some(i as usize)
                            }
                        }
                        Value::Float(f) => {
                            // Accept float literals like 0.0 as integers
                            let i = f as i64;
                            if i < 0 {
                                None  // -1 means global argmax
                            } else {
                                Some(i as usize)
                            }
                        }
                        _ => return Err(RuntimeError::TypeError(
                            "argmax() dim must be a number".to_string()
                        )),
                    }
                } else {
                    None  // Default: global argmax
                };

                let keepdim = if args.len() >= 3 {
                    self.eval_expr(&args[2])?.as_bool()?
                } else {
                    false
                };

                match tensor_val {
                    Value::TensorF16(tensor) => {
                        let result = tensor.argmax(dim, keepdim)
                            .map_err(|e| RuntimeError::TensorError(e))?;
                        Ok(result.to_value())
                    }
                    Value::TensorF32(tensor) => {
                        let result = tensor.argmax(dim, keepdim)
                            .map_err(|e| RuntimeError::TensorError(e))?;
                        Ok(result.to_value())
                    }
                    _ => Err(RuntimeError::TypeError("argmax() expects tensor (f16 or f32)".to_string()))
                }
            }

            "argmin" => {
                // argmin(tensor, dim: int = -1, keepdim: bool = false)
                use crate::interpreter::value::ToValue;
                if args.is_empty() || args.len() > 3 {
                    return Err(RuntimeError::TypeError(
                        format!("argmin() expects 1-3 arguments (tensor, optional dim, optional keepdim), got {}", args.len())
                    ));
                }

                let tensor_val = self.eval_expr(&args[0])?;

                let dim = if args.len() >= 2 {
                    let dim_val = self.eval_expr(&args[1])?;
                    match dim_val {
                        Value::Integer(i) => {
                            if i < 0 {
                                None  // -1 means global argmin
                            } else {
                                Some(i as usize)
                            }
                        }
                        Value::Float(f) => {
                            // Accept float literals like 0.0 as integers
                            let i = f as i64;
                            if i < 0 {
                                None  // -1 means global argmin
                            } else {
                                Some(i as usize)
                            }
                        }
                        _ => return Err(RuntimeError::TypeError(
                            "argmin() dim must be a number".to_string()
                        )),
                    }
                } else {
                    None  // Default: global argmin
                };

                let keepdim = if args.len() >= 3 {
                    self.eval_expr(&args[2])?.as_bool()?
                } else {
                    false
                };

                match tensor_val {
                    Value::TensorF16(tensor) => {
                        let result = tensor.argmin(dim, keepdim)
                            .map_err(|e| RuntimeError::TensorError(e))?;
                        Ok(result.to_value())
                    }
                    Value::TensorF32(tensor) => {
                        let result = tensor.argmin(dim, keepdim)
                            .map_err(|e| RuntimeError::TensorError(e))?;
                        Ok(result.to_value())
                    }
                    _ => Err(RuntimeError::TypeError("argmin() expects tensor (f16 or f32)".to_string()))
                }
            }

            "unsqueeze" => {
                // unsqueeze(tensor, dim)
                use crate::interpreter::value::ToValue;

                if args.len() != 2 {
                    return Err(RuntimeError::TypeError(
                        format!("unsqueeze() expects 2 arguments (tensor, dim), got {}", args.len())
                    ));
                }

                let tensor_val = self.eval_expr(&args[0])?;

                let dim = match self.eval_expr(&args[1])? {
                    Value::Integer(i) => i as usize,
                    Value::Float(f) => f as usize,
                    _ => return Err(RuntimeError::TypeError("unsqueeze() dim must be integer".to_string())),
                };

                match tensor_val {
                    Value::TensorF16(tensor) => {
                        let output = tensor.unsqueeze(dim)
                            .map_err(|e| RuntimeError::TensorError(e))?;
                        Ok(output.to_value())
                    }
                    Value::TensorF32(tensor) => {
                        let output = tensor.unsqueeze(dim)
                            .map_err(|e| RuntimeError::TensorError(e))?;
                        Ok(output.to_value())
                    }
                    _ => Err(RuntimeError::TypeError("unsqueeze() expects tensor".to_string()))
                }
            }

            "top_k" => {
                // top_k(logits, k) -> Tensor
                // Keep only top-k logits, set others to -inf
                // Input: logits [vocab_size] or [..., vocab_size]
                // Output: same shape as input, with non-top-k values set to -inf
                use crate::interpreter::value::ToValue;
                if args.len() != 2 {
                    return Err(RuntimeError::TypeError(
                        format!("top_k() expects 2 arguments (logits, k), got {}", args.len())
                    ));
                }

                let logits_val = self.eval_expr(&args[0])?;
                let k = match self.eval_expr(&args[1])? {
                    Value::Integer(i) => i as usize,
                    Value::Float(f) => f as usize,
                    v => return Err(RuntimeError::TypeError(
                        format!("top_k() second argument must be a number (k), got {:?}", v)
                    )),
                };

                match logits_val {
                    Value::TensorF16(logits) => {
                        let shape = logits.shape();
                        let dims = shape.dims();
                        let vocab_size = dims[dims.len() - 1];

                        if k > vocab_size {
                            return Err(RuntimeError::TensorError(
                                crate::error::TensorError::InvalidOperation(
                                    format!("k ({}) cannot be larger than vocab_size ({})", k, vocab_size)
                                )
                            ));
                        }

                        // Get logits data
                        let data = logits.to_vec();
                        let mut output_data = data.clone();

                        // Process each sequence (last dimension is vocab)
                        let batch_size = data.len() / vocab_size;

                        for batch_idx in 0..batch_size {
                            let start_idx = batch_idx * vocab_size;
                            let end_idx = start_idx + vocab_size;
                            let logits_slice = &data[start_idx..end_idx];

                            // Get indices sorted by logit value (descending)
                            let mut indexed_logits: Vec<(usize, f32)> = logits_slice
                                .iter()
                                .enumerate()
                                .map(|(i, &v)| (i, v.to_f32()))
                                .collect();
                            indexed_logits.sort_by(|a, b| b.1.partial_cmp(&a.1).unwrap());

                            // Set non-top-k to -inf
                            for i in k..vocab_size {
                                let idx = indexed_logits[i].0;
                                output_data[start_idx + idx] = half::f16::from_f32(f32::NEG_INFINITY);
                            }
                        }

                        // Create output tensor
                        let output = crate::tensor::Tensor::from_vec_gpu(
                            self.env.metal_device(),
                            output_data,
                            dims.to_vec()
                        ).map_err(|e| RuntimeError::TensorError(e))?;

                        Ok(output.to_value())
                    }
                    Value::TensorF32(logits) => {
                        let shape = logits.shape();
                        let dims = shape.dims();
                        let vocab_size = dims[dims.len() - 1];

                        if k > vocab_size {
                            return Err(RuntimeError::TensorError(
                                crate::error::TensorError::InvalidOperation(
                                    format!("k ({}) cannot be larger than vocab_size ({})", k, vocab_size)
                                )
                            ));
                        }

                        // Get logits data
                        let data = logits.to_vec();
                        let mut output_data = data.clone();

                        // Process each sequence (last dimension is vocab)
                        let batch_size = data.len() / vocab_size;

                        for batch_idx in 0..batch_size {
                            let start_idx = batch_idx * vocab_size;
                            let end_idx = start_idx + vocab_size;
                            let logits_slice = &data[start_idx..end_idx];

                            // Get indices sorted by logit value (descending)
                            let mut indexed_logits: Vec<(usize, f32)> = logits_slice
                                .iter()
                                .enumerate()
                                .map(|(i, &v)| (i, v))
                                .collect();
                            indexed_logits.sort_by(|a, b| b.1.partial_cmp(&a.1).unwrap());

                            // Set non-top-k to -inf
                            for i in k..vocab_size {
                                let idx = indexed_logits[i].0;
                                output_data[start_idx + idx] = f32::NEG_INFINITY;
                            }
                        }

                        // Create output tensor
                        let output = crate::tensor::Tensor::from_vec_gpu(
                            self.env.metal_device(),
                            output_data,
                            dims.to_vec()
                        ).map_err(|e| RuntimeError::TensorError(e))?;

                        Ok(output.to_value())
                    }
                    _ => Err(RuntimeError::TypeError("top_k() expects tensor (f16 or f32)".to_string()))
                }
            }

            "top_p" => {
                // top_p(logits, p) -> Tensor
                // Nucleus sampling: keep smallest set of logits with cumulative probability >= p
                // Input: logits [vocab_size] or [..., vocab_size]
                // Output: same shape, with non-nucleus values set to -inf
                use crate::interpreter::value::ToValue;
                if args.len() != 2 {
                    return Err(RuntimeError::TypeError(
                        format!("top_p() expects 2 arguments (logits, p), got {}", args.len())
                    ));
                }

                let logits_val = self.eval_expr(&args[0])?;
                let p = match self.eval_expr(&args[1])? {
                    Value::Float(f) => f as f32,
                    Value::Integer(i) => i as f32,
                    v => return Err(RuntimeError::TypeError(
                        format!("top_p() second argument must be a number (p), got {:?}", v)
                    )),
                };

                if p < 0.0 || p > 1.0 {
                    return Err(RuntimeError::TensorError(
                        crate::error::TensorError::InvalidOperation(
                            format!("p must be in range [0, 1], got {}", p)
                        )
                    ));
                }

                match logits_val {
                    Value::TensorF16(logits) => {
                        let shape = logits.shape();
                        let dims = shape.dims();
                        let vocab_size = dims[dims.len() - 1];
                        let data = logits.to_vec();
                        let mut output_data = data.clone();
                        let batch_size = data.len() / vocab_size;

                        for batch_idx in 0..batch_size {
                            let start_idx = batch_idx * vocab_size;
                            let end_idx = start_idx + vocab_size;
                            let logits_slice = &data[start_idx..end_idx];

                            let max_logit = logits_slice.iter().map(|v| v.to_f32()).fold(f32::NEG_INFINITY, f32::max);
                            let exp_logits: Vec<f32> = logits_slice.iter().map(|v| (v.to_f32() - max_logit).exp()).collect();
                            let sum_exp: f32 = exp_logits.iter().sum();
                            let probs: Vec<f32> = exp_logits.iter().map(|e| e / sum_exp).collect();

                            let mut indexed_probs: Vec<(usize, f32)> = probs.iter().enumerate().map(|(i, &p)| (i, p)).collect();
                            indexed_probs.sort_by(|a, b| b.1.partial_cmp(&a.1).unwrap());

                            let mut cumulative_prob = 0.0;
                            let mut nucleus_size = 0;
                            for (_, prob) in &indexed_probs {
                                cumulative_prob += prob;
                                nucleus_size += 1;
                                if cumulative_prob >= p {
                                    break;
                                }
                            }

                            for i in nucleus_size..vocab_size {
                                let idx = indexed_probs[i].0;
                                output_data[start_idx + idx] = half::f16::from_f32(f32::NEG_INFINITY);
                            }
                        }

                        let output = crate::tensor::Tensor::from_vec_gpu(self.env.metal_device(), output_data, dims.to_vec())
                            .map_err(|e| RuntimeError::TensorError(e))?;
                        Ok(output.to_value())
                    }
                    Value::TensorF32(logits) => {
                        let shape = logits.shape();
                        let dims = shape.dims();
                        let vocab_size = dims[dims.len() - 1];
                        let data = logits.to_vec();
                        let mut output_data = data.clone();
                        let batch_size = data.len() / vocab_size;

                        for batch_idx in 0..batch_size {
                            let start_idx = batch_idx * vocab_size;
                            let end_idx = start_idx + vocab_size;
                            let logits_slice = &data[start_idx..end_idx];

                            let max_logit = logits_slice.iter().copied().fold(f32::NEG_INFINITY, f32::max);
                            let exp_logits: Vec<f32> = logits_slice.iter().map(|&v| (v - max_logit).exp()).collect();
                            let sum_exp: f32 = exp_logits.iter().sum();
                            let probs: Vec<f32> = exp_logits.iter().map(|e| e / sum_exp).collect();

                            let mut indexed_probs: Vec<(usize, f32)> = probs.iter().enumerate().map(|(i, &p)| (i, p)).collect();
                            indexed_probs.sort_by(|a, b| b.1.partial_cmp(&a.1).unwrap());

                            let mut cumulative_prob = 0.0;
                            let mut nucleus_size = 0;
                            for (_, prob) in &indexed_probs {
                                cumulative_prob += prob;
                                nucleus_size += 1;
                                if cumulative_prob >= p {
                                    break;
                                }
                            }

                            for i in nucleus_size..vocab_size {
                                let idx = indexed_probs[i].0;
                                output_data[start_idx + idx] = f32::NEG_INFINITY;
                            }
                        }

                        let output = crate::tensor::Tensor::from_vec_gpu(self.env.metal_device(), output_data, dims.to_vec())
                            .map_err(|e| RuntimeError::TensorError(e))?;
                        Ok(output.to_value())
                    }
                    _ => Err(RuntimeError::TypeError("top_p() expects tensor (f16 or f32)".to_string()))
                }
            }

            "temperature" => {
                // temperature(logits, temp) -> Tensor
                // Scale logits by temperature: logits / temp
                // Higher temp = more random, lower temp = more deterministic
                use crate::interpreter::value::ToValue;
                if args.len() != 2 {
                    return Err(RuntimeError::TypeError(
                        format!("temperature() expects 2 arguments (logits, temp), got {}", args.len())
                    ));
                }

                let logits_val = self.eval_expr(&args[0])?;
                let temp = match self.eval_expr(&args[1])? {
                    Value::Float(f) => f as f32,
                    Value::Integer(i) => i as f32,
                    v => return Err(RuntimeError::TypeError(
                        format!("temperature() second argument must be a number (temp), got {:?}", v)
                    )),
                };

                if temp <= 0.0 {
                    return Err(RuntimeError::TensorError(
                        crate::error::TensorError::InvalidOperation(
                            format!("temperature must be positive, got {}", temp)
                        )
                    ));
                }

                match logits_val {
                    Value::TensorF16(logits) => {
                        let data = logits.to_vec();
                        let output_data: Vec<half::f16> = data
                            .iter()
                            .map(|&v| half::f16::from_f32(v.to_f32() / temp))
                            .collect();

                        let output = crate::tensor::Tensor::from_vec_gpu(
                            self.env.metal_device(),
                            output_data,
                            logits.shape().dims().to_vec()
                        ).map_err(|e| RuntimeError::TensorError(e))?;

                        Ok(output.to_value())
                    }
                    Value::TensorF32(logits) => {
                        let data = logits.to_vec();
                        let output_data: Vec<f32> = data
                            .iter()
                            .map(|&v| v / temp)
                            .collect();

                        let output = crate::tensor::Tensor::from_vec_gpu(
                            self.env.metal_device(),
                            output_data,
                            logits.shape().dims().to_vec()
                        ).map_err(|e| RuntimeError::TensorError(e))?;

                        Ok(output.to_value())
                    }
                    _ => Err(RuntimeError::TypeError("temperature() expects tensor (f16 or f32)".to_string()))
                }
            }

            "softmax" => {
                // softmax(logits, dim=-1) -> Tensor
                // Convert logits to probability distribution
                // Default: apply softmax on last dimension
                use crate::interpreter::value::ToValue;

                if args.is_empty() || args.len() > 2 {
                    return Err(RuntimeError::TypeError(
                        format!("softmax() expects 1-2 arguments (logits, optional dim), got {}", args.len())
                    ));
                }

                let logits_val = self.eval_expr(&args[0])?;

                match logits_val {
                    Value::TensorF16(logits) => {
                        // For now, always apply softmax on last dimension
                        let shape = logits.shape();
                        let dims = shape.dims();
                        let last_dim_size = dims[dims.len() - 1];

                        // Get logits data
                        let data = logits.to_vec();
                        let mut output_data = Vec::with_capacity(data.len());

                        // Process each sequence (last dimension is vocab)
                        let batch_size = data.len() / last_dim_size;

                        for batch_idx in 0..batch_size {
                            let start_idx = batch_idx * last_dim_size;
                            let end_idx = start_idx + last_dim_size;
                            let logits_slice = &data[start_idx..end_idx];

                            // Compute softmax with numerical stability
                            let max_logit = logits_slice.iter()
                                .map(|v| v.to_f32())
                                .fold(f32::NEG_INFINITY, f32::max);

                            let exp_logits: Vec<f32> = logits_slice
                                .iter()
                                .map(|v| (v.to_f32() - max_logit).exp())
                                .collect();

                            let sum_exp: f32 = exp_logits.iter().sum();

                            // Normalize to get probabilities
                            for exp_val in exp_logits {
                                output_data.push(half::f16::from_f32(exp_val / sum_exp));
                            }
                        }

                        // Create output tensor
                        let output = crate::tensor::Tensor::from_vec_gpu(
                            self.env.metal_device(),
                            output_data,
                            dims.to_vec()
                        ).map_err(|e| RuntimeError::TensorError(e))?;

                        Ok(output.to_value())
                    }
                    Value::TensorF32(logits) => {
                        // For now, always apply softmax on last dimension
                        let shape = logits.shape();
                        let dims = shape.dims();
                        let last_dim_size = dims[dims.len() - 1];

                        // Get logits data
                        let data = logits.to_vec();
                        let mut output_data = Vec::with_capacity(data.len());

                        // Process each sequence (last dimension is vocab)
                        let batch_size = data.len() / last_dim_size;

                        for batch_idx in 0..batch_size {
                            let start_idx = batch_idx * last_dim_size;
                            let end_idx = start_idx + last_dim_size;
                            let logits_slice = &data[start_idx..end_idx];

                            // Compute softmax with numerical stability
                            let max_logit = logits_slice.iter()
                                .copied()
                                .fold(f32::NEG_INFINITY, f32::max);

                            let exp_logits: Vec<f32> = logits_slice
                                .iter()
                                .map(|v| (v - max_logit).exp())
                                .collect();

                            let sum_exp: f32 = exp_logits.iter().sum();

                            // Normalize to get probabilities
                            for exp_val in exp_logits {
                                output_data.push(exp_val / sum_exp);
                            }
                        }

                        // Create output tensor
                        let output = crate::tensor::Tensor::from_vec_gpu(
                            self.env.metal_device(),
                            output_data,
                            dims.to_vec()
                        ).map_err(|e| RuntimeError::TensorError(e))?;

                        Ok(output.to_value())
                    }
                    _ => Err(RuntimeError::TypeError("softmax() expects tensor (f16 or f32)".to_string()))
                }
            }

            "sample" => {
                // sample(probs) -> Integer
                // Sample a single token index from probability distribution
                // Input: probs [vocab_size] - probability distribution (should sum to 1.0)
                // Output: Integer - sampled token index
                if args.len() != 1 {
                    return Err(RuntimeError::TypeError(
                        format!("sample() expects 1 argument (probs), got {}", args.len())
                    ));
                }

                let probs_val = self.eval_expr(&args[0])?;

                let probs_f32: Vec<f32> = match probs_val {
                    Value::TensorF16(probs_tensor) => {
                        let shape = probs_tensor.shape();
                        let dims = shape.dims();

                        // For now, only support 1D probability distributions
                        if dims.len() != 1 {
                            return Err(RuntimeError::TypeError(
                                format!("sample() currently only supports 1D probability distributions, got shape {:?}", dims)
                            ));
                        }

                        let probs = probs_tensor.to_vec();
                        probs.iter().map(|v| v.to_f32()).collect()
                    }
                    Value::TensorF32(probs_tensor) => {
                        let shape = probs_tensor.shape();
                        let dims = shape.dims();

                        // For now, only support 1D probability distributions
                        if dims.len() != 1 {
                            return Err(RuntimeError::TypeError(
                                format!("sample() currently only supports 1D probability distributions, got shape {:?}", dims)
                            ));
                        }

                        probs_tensor.to_vec()
                    }
                    _ => return Err(RuntimeError::TypeError("sample() expects tensor (f16 or f32)".to_string()))
                };

                // Verify it's a valid probability distribution
                let sum: f32 = probs_f32.iter().sum();
                if (sum - 1.0).abs() > 0.01 {
                    return Err(RuntimeError::TensorError(
                        crate::error::TensorError::InvalidOperation(
                            format!("Probabilities must sum to ~1.0, got sum={}", sum)
                        )
                    ));
                }

                // Sample using cumulative distribution
                use rand::Rng;
                let mut rng = rand::thread_rng();
                let random_val: f32 = rng.gen(); // [0, 1)

                let mut cumulative = 0.0;
                let mut sampled_idx = 0;

                for (idx, &prob) in probs_f32.iter().enumerate() {
                    cumulative += prob;
                    if random_val < cumulative {
                        sampled_idx = idx;
                        break;
                    }
                }

                Ok(Value::Integer(sampled_idx as i64))
            }

            "temperature_sample" => {
                // temperature_sample(logits, temperature) -> Integer
                // Sample from logits with temperature scaling
                // Higher temperature = more random, lower = more deterministic
                // temperature: 0.1-2.0 typical range, 1.0 = no scaling
                if args.len() != 2 {
                    return Err(RuntimeError::TypeError(
                        format!("temperature_sample() expects 2 arguments (logits, temperature), got {}", args.len())
                    ));
                }

                let logits_val = self.eval_expr(&args[0])?;
                let temperature = match self.eval_expr(&args[1])? {
                    Value::Float(f) => f as f32,
                    Value::Integer(i) => i as f32,
                    _ => return Err(RuntimeError::TypeError(
                        "temperature_sample() temperature must be a number".to_string()
                    )),
                };

                if temperature <= 0.0 {
                    return Err(RuntimeError::InvalidOperation(
                        "temperature must be positive".to_string()
                    ));
                }

                let logits_f32: Vec<f32> = match logits_val {
                    Value::TensorF16(logits_tensor) => {
                        let shape = logits_tensor.shape();
                        let dims = shape.dims();

                        if dims.len() == 1 {
                            let logits = logits_tensor.to_vec();
                            logits.iter().map(|v| v.to_f32()).collect()
                        } else if dims.len() == 2 {
                            let seq_len = dims[0];
                            let vocab_size = dims[1];
                            let logits = logits_tensor.to_vec();
                            let start_idx = (seq_len - 1) * vocab_size;
                            logits[start_idx..].iter().map(|v| v.to_f32()).collect()
                        } else {
                            return Err(RuntimeError::TypeError(
                                format!("temperature_sample() expects 1D or 2D logits, got shape {:?}", dims)
                            ));
                        }
                    }
                    Value::TensorF32(logits_tensor) => {
                        let shape = logits_tensor.shape();
                        let dims = shape.dims();

                        if dims.len() == 1 {
                            logits_tensor.to_vec()
                        } else if dims.len() == 2 {
                            let seq_len = dims[0];
                            let vocab_size = dims[1];
                            let logits = logits_tensor.to_vec();
                            let start_idx = (seq_len - 1) * vocab_size;
                            logits[start_idx..].to_vec()
                        } else {
                            return Err(RuntimeError::TypeError(
                                format!("temperature_sample() expects 1D or 2D logits, got shape {:?}", dims)
                            ));
                        }
                    }
                    _ => return Err(RuntimeError::TypeError("temperature_sample() expects tensor (f16 or f32)".to_string()))
                };

                // Apply temperature scaling
                let scaled_logits: Vec<f32> = logits_f32.iter().map(|&x| x / temperature).collect();

                // Compute softmax
                let max_logit = scaled_logits.iter().copied().fold(f32::NEG_INFINITY, f32::max);
                let exp_logits: Vec<f32> = scaled_logits.iter().map(|&x| (x - max_logit).exp()).collect();
                let sum_exp: f32 = exp_logits.iter().sum();
                let probs: Vec<f32> = exp_logits.iter().map(|&x| x / sum_exp).collect();

                // Sample
                use rand::Rng;
                let mut rng = rand::thread_rng();
                let random_val: f32 = rng.gen();

                let mut cumulative = 0.0;
                let mut sampled_idx = 0;

                for (idx, &prob) in probs.iter().enumerate() {
                    cumulative += prob;
                    if random_val < cumulative {
                        sampled_idx = idx;
                        break;
                    }
                }

                Ok(Value::Integer(sampled_idx as i64))
            }

            "print_top_k" => {
                // print_top_k(tensor, k) -> Prints top k values and indices from last row
                // For debugging logits
                if args.len() != 2 {
                    return Err(RuntimeError::TypeError(
                        format!("print_top_k() expects 2 arguments (tensor, k), got {}", args.len())
                    ));
                }

                let tensor_val = self.eval_expr(&args[0])?;
                let k = match self.eval_expr(&args[1])? {
                    Value::Integer(i) => i as usize,
                    _ => return Err(RuntimeError::TypeError(
                        "print_top_k() k must be an integer".to_string()
                    )),
                };

                let logits_f32: Vec<f32> = match tensor_val {
                    Value::TensorF16(tensor) => {
                        let dims = tensor.shape().dims();
                        if dims.len() == 1 {
                            tensor.to_vec().iter().map(|v| v.to_f32()).collect()
                        } else if dims.len() == 2 {
                            let seq_len = dims[0];
                            let vocab_size = dims[1];
                            let logits = tensor.to_vec();
                            let start_idx = (seq_len - 1) * vocab_size;
                            logits[start_idx..].iter().map(|v| v.to_f32()).collect()
                        } else {
                            return Err(RuntimeError::TypeError(
                                format!("print_top_k() expects 1D or 2D tensor, got shape {:?}", dims)
                            ));
                        }
                    }
                    Value::TensorF32(tensor) => {
                        let dims = tensor.shape().dims();
                        if dims.len() == 1 {
                            tensor.to_vec()
                        } else if dims.len() == 2 {
                            let seq_len = dims[0];
                            let vocab_size = dims[1];
                            let logits = tensor.to_vec();
                            let start_idx = (seq_len - 1) * vocab_size;
                            logits[start_idx..].to_vec()
                        } else {
                            return Err(RuntimeError::TypeError(
                                format!("print_top_k() expects 1D or 2D tensor, got shape {:?}", dims)
                            ));
                        }
                    }
                    _ => return Err(RuntimeError::TypeError("print_top_k() expects tensor (f16 or f32)".to_string()))
                };

                // Get top k indices
                let mut indexed: Vec<(usize, f32)> = logits_f32.iter()
                    .copied()
                    .enumerate()
                    .collect();
                indexed.sort_by(|a, b| b.1.partial_cmp(&a.1).unwrap_or(std::cmp::Ordering::Equal));

                println!("      Top {} logits:", k);
                for i in 0..k.min(indexed.len()) {
                    let (idx, val) = indexed[i];
                    println!("        [{:5}] = {:10.4}", idx, val);
                }

                Ok(Value::Integer(0))
            }

            "top_p_sample" => {
                // top_p_sample(logits, p) -> Integer
                // Nucleus sampling: sample from smallest set of tokens with cumulative prob >= p
                // p: 0.0-1.0, typical values 0.9-0.95
                if args.len() != 2 {
                    return Err(RuntimeError::TypeError(
                        format!("top_p_sample() expects 2 arguments (logits, p), got {}", args.len())
                    ));
                }

                let logits_val = self.eval_expr(&args[0])?;
                let p = match self.eval_expr(&args[1])? {
                    Value::Float(f) => f as f32,
                    Value::Integer(i) => i as f32,
                    _ => return Err(RuntimeError::TypeError(
                        "top_p_sample() p must be a number".to_string()
                    )),
                };

                if p <= 0.0 || p > 1.0 {
                    return Err(RuntimeError::InvalidOperation(
                        "top_p must be in range (0.0, 1.0]".to_string()
                    ));
                }

                // Support both 1D and 2D tensors
                // For 2D [seq_len, vocab_size], use the last row (last token's logits)
                let logits_f32: Vec<f32> = match logits_val {
                    Value::TensorF16(logits_tensor) => {
                        let shape = logits_tensor.shape();
                        let dims = shape.dims();

                        if dims.len() == 1 {
                            // 1D: [vocab_size]
                            let logits = logits_tensor.to_vec();
                            logits.iter().map(|v| v.to_f32()).collect()
                        } else if dims.len() == 2 {
                            // 2D: [seq_len, vocab_size] - extract last row
                            let seq_len = dims[0];
                            let vocab_size = dims[1];
                            let logits = logits_tensor.to_vec();
                            let start_idx = (seq_len - 1) * vocab_size;
                            logits[start_idx..].iter().map(|v| v.to_f32()).collect()
                        } else {
                            return Err(RuntimeError::TypeError(
                                format!("top_p_sample() expects 1D or 2D logits, got shape {:?}", dims)
                            ));
                        }
                    }
                    Value::TensorF32(logits_tensor) => {
                        let shape = logits_tensor.shape();
                        let dims = shape.dims();

                        if dims.len() == 1 {
                            logits_tensor.to_vec()
                        } else if dims.len() == 2 {
                            let seq_len = dims[0];
                            let vocab_size = dims[1];
                            let logits = logits_tensor.to_vec();
                            let start_idx = (seq_len - 1) * vocab_size;
                            logits[start_idx..].to_vec()
                        } else {
                            return Err(RuntimeError::TypeError(
                                format!("top_p_sample() expects 1D or 2D logits, got shape {:?}", dims)
                            ));
                        }
                    }
                    _ => return Err(RuntimeError::TypeError("top_p_sample() expects tensor (f16 or f32)".to_string()))
                };

                // Compute softmax
                let max_logit = logits_f32.iter().copied().fold(f32::NEG_INFINITY, f32::max);
                let exp_logits: Vec<f32> = logits_f32.iter().map(|&x| (x - max_logit).exp()).collect();
                let sum_exp: f32 = exp_logits.iter().sum();
                let probs: Vec<f32> = exp_logits.iter().map(|&x| x / sum_exp).collect();

                // Create (index, probability) pairs and sort by probability descending
                let mut indexed_probs: Vec<(usize, f32)> = probs.iter().copied().enumerate().collect();
                indexed_probs.sort_by(|a, b| {
                    b.1.partial_cmp(&a.1).unwrap_or(std::cmp::Ordering::Equal)
                });

                // Find nucleus: smallest set with cumulative prob >= p
                let mut cumulative = 0.0;
                let mut nucleus_size = 0;

                for (_, prob) in &indexed_probs {
                    cumulative += prob;
                    nucleus_size += 1;
                    if cumulative >= p {
                        break;
                    }
                }

                // Renormalize probabilities within nucleus
                let nucleus = &indexed_probs[..nucleus_size];
                let nucleus_sum: f32 = nucleus.iter().map(|(_, p)| p).sum();
                let renormalized: Vec<(usize, f32)> = nucleus.iter()
                    .map(|(idx, p)| (*idx, p / nucleus_sum))
                    .collect();

                // Sample from nucleus
                use rand::Rng;
                let mut rng = rand::thread_rng();
                let random_val: f32 = rng.gen();

                let mut cumulative = 0.0;
                let mut sampled_idx = renormalized[0].0;

                for (idx, prob) in renormalized {
                    cumulative += prob;
                    if random_val < cumulative {
                        sampled_idx = idx;
                        break;
                    }
                }

                Ok(Value::Integer(sampled_idx as i64))
            }

            "relu" => {
                // relu(tensor) -> Tensor
                // Apply ReLU activation: max(0, x)
                use crate::interpreter::value::ToValue;

                if args.len() != 1 {
                    return Err(RuntimeError::TypeError(
                        format!("relu() expects 1 argument (tensor), got {}", args.len())
                    ));
                }

                let tensor_val = self.eval_expr(&args[0])?;

                match tensor_val {
                    Value::TensorF16(tensor) => {
                        let output = tensor.relu().map_err(|e| RuntimeError::TensorError(e))?;
                        Ok(output.to_value())
                    }
                    Value::TensorF32(tensor) => {
                        let output = tensor.relu().map_err(|e| RuntimeError::TensorError(e))?;
                        Ok(output.to_value())
                    }
                    _ => Err(RuntimeError::TypeError("relu() expects tensor (f16 or f32)".to_string()))
                }
            }

            "matmul" => {
                // matmul(a, b) -> Tensor
                // Matrix multiplication: a @ b
                // Supports batch matrix multiplication
                use crate::interpreter::value::ToValue;

                if args.len() != 2 {
                    return Err(RuntimeError::TypeError(
                        format!("matmul() expects 2 arguments (a, b), got {}", args.len())
                    ));
                }

                let a_val = self.eval_expr(&args[0])?;
                let b_val = self.eval_expr(&args[1])?;

                match (a_val, b_val) {
                    (Value::TensorF16(a), Value::TensorF16(b)) => {
                        let output = a.matmul(&b).map_err(|e| RuntimeError::TensorError(e))?;
                        Ok(output.to_value())
                    }
                    (Value::TensorF32(a), Value::TensorF32(b)) => {
                        let output = a.matmul(&b).map_err(|e| RuntimeError::TensorError(e))?;
                        Ok(output.to_value())
                    }
                    _ => Err(RuntimeError::TypeError(
                        "matmul() requires both tensors to be the same type (both f16 or both f32)".to_string()
                    ))
                }
            }

            "layer_norm" => {
                // layer_norm(tensor, normalized_shape, eps=1e-5) -> Tensor
                // Layer normalization
                use crate::interpreter::value::ToValue;
                if args.len() < 1 || args.len() > 3 {
                    return Err(RuntimeError::TypeError(
                        format!("layer_norm() expects 1-3 arguments (tensor, optional normalized_shape, optional eps), got {}", args.len())
                    ));
                }

                let tensor_val = self.eval_expr(&args[0])?;

                let eps = if args.len() >= 3 {
                    match self.eval_expr(&args[2])? {
                        Value::Float(f) => f as f32,
                        Value::Integer(i) => i as f32,
                        _ => 1e-5_f32,
                    }
                } else {
                    1e-5_f32
                };

                match tensor_val {
                    Value::TensorF16(tensor) => {
                        // Default: normalize over last dimension
                        let shape = tensor.shape();
                        let dims = shape.dims();
                        let default_normalized_shape = vec![dims[dims.len() - 1]];

                        let normalized_shape = if args.len() >= 2 {
                            // TODO: parse normalized_shape from argument
                            default_normalized_shape
                        } else {
                            default_normalized_shape
                        };

                        let output = tensor.layer_norm(normalized_shape, None, None, eps)
                            .map_err(|e| RuntimeError::TensorError(e))?;
                        Ok(output.to_value())
                    }
                    Value::TensorF32(tensor) => {
                        // Default: normalize over last dimension
                        let shape = tensor.shape();
                        let dims = shape.dims();
                        let default_normalized_shape = vec![dims[dims.len() - 1]];

                        let normalized_shape = if args.len() >= 2 {
                            // TODO: parse normalized_shape from argument
                            default_normalized_shape
                        } else {
                            default_normalized_shape
                        };

                        let output = tensor.layer_norm(normalized_shape, None, None, eps)
                            .map_err(|e| RuntimeError::TensorError(e))?;
                        Ok(output.to_value())
                    }
                    _ => Err(RuntimeError::TypeError("layer_norm() expects tensor (f16 or f32)".to_string()))
                }
            }

            "rms_norm" => {
                // rms_norm(tensor, weight, eps=1e-6) -> Tensor
                // RMS normalization (used in LLaMA, TinyLlama)
                use crate::interpreter::value::ToValue;

                if args.len() < 2 || args.len() > 3 {
                    return Err(RuntimeError::TypeError(
                        format!("rms_norm() expects 2-3 arguments (tensor, weight, optional eps), got {}", args.len())
                    ));
                }

                let tensor_val = self.eval_expr(&args[0])?;
                let weight_val = self.eval_expr(&args[1])?;

                let eps = if args.len() >= 3 {
                    match self.eval_expr(&args[2])? {
                        Value::Float(f) => f as f32,
                        Value::Integer(i) => i as f32,
                        _ => 1e-6_f32,  // Default eps for RMSNorm (LLaMA uses 1e-6)
                    }
                } else {
                    1e-6_f32
                };

                match (tensor_val, weight_val) {
                    (Value::TensorF16(tensor), Value::TensorF16(weight)) => {
                        let normalized_shape = weight.shape().dims().to_vec();
                        let output = tensor.rms_norm(normalized_shape, &weight, eps)
                            .map_err(|e| RuntimeError::TensorError(e))?;
                        Ok(output.to_value())
                    }
                    (Value::TensorF32(tensor), Value::TensorF32(weight)) => {
                        let normalized_shape = weight.shape().dims().to_vec();
                        let output = tensor.rms_norm(normalized_shape, &weight, eps)
                            .map_err(|e| RuntimeError::TensorError(e))?;
                        Ok(output.to_value())
                    }
                    _ => Err(RuntimeError::TypeError(
                        "rms_norm() requires tensor and weight to be the same type (both f16 or both f32)".to_string()
                    ))
                }
            }

            "concat" => {
                // concat(tensors, dim) -> Tensor
                // Concatenate tensors along dimension
                // For now, simplified version that takes 2 tensors
                use crate::interpreter::value::ToValue;

                if args.len() != 3 {
                    return Err(RuntimeError::TypeError(
                        format!("concat() expects 3 arguments (tensor1, tensor2, dim), got {}", args.len())
                    ));
                }

                let tensor1_val = self.eval_expr(&args[0])?;
                let tensor2_val = self.eval_expr(&args[1])?;

                let dim = match self.eval_expr(&args[2])? {
                    Value::Integer(i) => i as usize,
                    Value::Float(f) => f as usize,
                    v => return Err(RuntimeError::TypeError(
                        format!("concat() dim argument must be a number, got {:?}", v)
                    )),
                };

                match (tensor1_val, tensor2_val) {
                    (Value::TensorF16(tensor1), Value::TensorF16(tensor2)) => {
                        let tensors = vec![&tensor1, &tensor2];
                        let output = crate::tensor::Tensor::concat(&tensors[..], dim)
                            .map_err(|e| RuntimeError::TensorError(e))?;
                        Ok(output.to_value())
                    }
                    (Value::TensorF32(tensor1), Value::TensorF32(tensor2)) => {
                        let tensors = vec![&tensor1, &tensor2];
                        let output = crate::tensor::Tensor::concat(&tensors[..], dim)
                            .map_err(|e| RuntimeError::TensorError(e))?;
                        Ok(output.to_value())
                    }
                    _ => Err(RuntimeError::TypeError(
                        "concat() requires both tensors to be the same type (both f16 or both f32)".to_string()
                    ))
                }
            }

            "sigmoid" => {
                // sigmoid(tensor) -> Tensor
                // Sigmoid activation: 1 / (1 + exp(-x))
                use crate::interpreter::value::ToValue;

                if args.len() != 1 {
                    return Err(RuntimeError::TypeError(
                        format!("sigmoid() expects 1 argument (tensor), got {}", args.len())
                    ));
                }

                let tensor_val = self.eval_expr(&args[0])?;

                Ok(match tensor_val {
                    Value::TensorF16(tensor) => {
                        tensor.sigmoid().map_err(|e| RuntimeError::TensorError(e))?.to_value()
                    }
                    Value::TensorF32(tensor) => {
                        tensor.sigmoid().map_err(|e| RuntimeError::TensorError(e))?.to_value()
                    }
                    _ => return Err(RuntimeError::TypeError("sigmoid() expects tensor (f16 or f32)".to_string()))
                })
            }

            "sum" => {
                // sum(tensor, dim, keepdim) -> Tensor or Float
                // Sum along dimension, or sum all elements
                use crate::interpreter::value::ToValue;

                if args.is_empty() || args.len() > 3 {
                    return Err(RuntimeError::TypeError(
                        format!("sum() expects 1-3 arguments (tensor, optional dim, optional keepdim), got {}", args.len())
                    ));
                }

                let tensor_val = self.eval_expr(&args[0])?;

                if args.len() == 1 {
                    // Sum all elements
                    match tensor_val {
                        Value::TensorF16(tensor) => {
                            let result = tensor.sum().map_err(|e| RuntimeError::TensorError(e))?;
                            Ok(Value::Float(result.to_f32() as f64))
                        }
                        Value::TensorF32(tensor) => {
                            let result = tensor.sum().map_err(|e| RuntimeError::TensorError(e))?;
                            Ok(Value::Float(result.to_f32() as f64))
                        }
                        _ => Err(RuntimeError::TypeError("sum() expects tensor (f16 or f32)".to_string()))
                    }
                } else {
                    // Sum along dimension
                    let dim = match self.eval_expr(&args[1])? {
                        Value::Integer(i) => i as usize,
                        Value::Float(f) => f as usize,
                        v => return Err(RuntimeError::TypeError(
                            format!("sum() dim argument must be a number, got {:?}", v)
                        )),
                    };

                    let keepdim = if args.len() >= 3 {
                        self.eval_expr(&args[2])?.as_bool()?
                    } else {
                        false
                    };

                    match tensor_val {
                        Value::TensorF16(tensor) => {
                            let output = tensor.sum_dim(dim, keepdim)
                                .map_err(|e| RuntimeError::TensorError(e))?;
                            Ok(output.to_value())
                        }
                        Value::TensorF32(tensor) => {
                            let output = tensor.sum_dim(dim, keepdim)
                                .map_err(|e| RuntimeError::TensorError(e))?;
                            Ok(output.to_value())
                        }
                        _ => Err(RuntimeError::TypeError("sum() expects tensor (f16 or f32)".to_string()))
                    }
                }
            }

            "mean" => {
                // mean(tensor, dim, keepdim) -> Tensor or Float
                // Mean along dimension, or mean of all elements
                use crate::interpreter::value::ToValue;

                if args.is_empty() || args.len() > 3 {
                    return Err(RuntimeError::TypeError(
                        format!("mean() expects 1-3 arguments (tensor, optional dim, optional keepdim), got {}", args.len())
                    ));
                }

                let tensor_val = self.eval_expr(&args[0])?;

                if args.len() == 1 {
                    // Mean of all elements
                    match tensor_val {
                        Value::TensorF16(tensor) => {
                            let result = tensor.mean().map_err(|e| RuntimeError::TensorError(e))?;
                            Ok(Value::Float(result.to_f32() as f64))
                        }
                        Value::TensorF32(tensor) => {
                            let result = tensor.mean().map_err(|e| RuntimeError::TensorError(e))?;
                            Ok(Value::Float(result.to_f32() as f64))
                        }
                        _ => Err(RuntimeError::TypeError("mean() expects tensor (f16 or f32)".to_string()))
                    }
                } else {
                    // Mean along dimension
                    let dim = match self.eval_expr(&args[1])? {
                        Value::Integer(i) => i as usize,
                        Value::Float(f) => f as usize,
                        v => return Err(RuntimeError::TypeError(
                            format!("mean() dim argument must be a number, got {:?}", v)
                        )),
                    };

                    let keepdim = if args.len() >= 3 {
                        self.eval_expr(&args[2])?.as_bool()?
                    } else {
                        false
                    };

                    match tensor_val {
                        Value::TensorF16(tensor) => {
                            let output = tensor.mean_dim(dim, keepdim)
                                .map_err(|e| RuntimeError::TensorError(e))?;
                            Ok(output.to_value())
                        }
                        Value::TensorF32(tensor) => {
                            let output = tensor.mean_dim(dim, keepdim)
                                .map_err(|e| RuntimeError::TensorError(e))?;
                            Ok(output.to_value())
                        }
                        _ => Err(RuntimeError::TypeError("mean() expects tensor (f16 or f32)".to_string()))
                    }
                }
            }

            // Tensor creation functions
            "zeros" => {
                // zeros([shape])
                if args.len() != 1 {
                    return Err(RuntimeError::TypeError(
                        format!("zeros() expects 1 argument (shape), got {}", args.len())
                    ));
                }

                // Evaluate the shape argument (array literal becomes a 1D tensor)
                let shape_value = self.eval_expr(&args[0])?;
                let shape = match shape_value {
                    Value::TensorF16(t) => {
                        // Convert tensor data to Vec<usize>
                        t.to_vec_f32().iter().map(|&v| v as usize).collect()
                    }
                    _ => return Err(RuntimeError::TypeError(
                        "zeros() shape must be an array".to_string()
                    )),
                };
                let device = MetalDevice::new().map_err(|e| RuntimeError::TensorError(e))?;
                let tensor = Tensor::zeros(&device, shape)
                    .map_err(|e| RuntimeError::TensorError(e))?;

                Ok(Value::TensorF16(tensor))
            }

            "ones" => {
                // ones([shape])
                if args.len() != 1 {
                    return Err(RuntimeError::TypeError(
                        format!("ones() expects 1 argument (shape), got {}", args.len())
                    ));
                }

                let shape_value = self.eval_expr(&args[0])?;
                let shape = match shape_value {
                    Value::TensorF16(t) => {
                        t.to_vec_f32().iter().map(|&v| v as usize).collect()
                    }
                    _ => return Err(RuntimeError::TypeError(
                        "ones() shape must be an array".to_string()
                    )),
                };
                // Use shared Metal device from environment
                let device = self.env.metal_device();
                let tensor = Tensor::ones(device, shape)
                    .map_err(|e| RuntimeError::TensorError(e))?;

                Ok(Value::TensorF16(tensor))
            }

            // Tensor shape functions
            "reshape" => {
                // reshape(tensor, [new_shape])
                use crate::interpreter::value::ToValue;

                if args.len() != 2 {
                    return Err(RuntimeError::TypeError(
                        format!("reshape() expects 2 arguments (tensor, new_shape), got {}", args.len())
                    ));
                }

                let tensor_val = self.eval_expr(&args[0])?;
                let shape_value = self.eval_expr(&args[1])?;

                // Extract new_shape from TensorF16 or TensorF32
                let new_shape = match shape_value {
                    Value::TensorF16(t) => {
                        t.to_vec_f32().iter().map(|&v| v as usize).collect()
                    }
                    Value::TensorF32(t) => {
                        t.to_vec().iter().map(|&v| v as usize).collect()
                    }
                    _ => return Err(RuntimeError::TypeError(
                        "reshape() new_shape must be an array".to_string()
                    )),
                };

                match tensor_val {
                    Value::TensorF16(tensor) => {
                        let output = tensor.reshape(new_shape)
                            .map_err(|e| RuntimeError::TensorError(e))?;
                        Ok(output.to_value())
                    }
                    Value::TensorF32(tensor) => {
                        let output = tensor.reshape(new_shape)
                            .map_err(|e| RuntimeError::TensorError(e))?;
                        Ok(output.to_value())
                    }
                    _ => Err(RuntimeError::TypeError("reshape() expects tensor".to_string()))
                }
            }

            "flatten" => {
                // flatten(tensor)
                use crate::interpreter::value::ToValue;

                if args.len() != 1 {
                    return Err(RuntimeError::TypeError(
                        format!("flatten() expects 1 argument (tensor), got {}", args.len())
                    ));
                }

                let tensor_val = self.eval_expr(&args[0])?;

                match tensor_val {
                    Value::TensorF16(tensor) => {
                        let output = tensor.flatten()
                            .map_err(|e| RuntimeError::TensorError(e))?;
                        Ok(output.to_value())
                    }
                    Value::TensorF32(tensor) => {
                        let output = tensor.flatten()
                            .map_err(|e| RuntimeError::TensorError(e))?;
                        Ok(output.to_value())
                    }
                    _ => Err(RuntimeError::TypeError("flatten() expects tensor".to_string()))
                }
            }

            "shape" => {
                // shape(tensor) -> returns shape as a 1D tensor of integers
                if args.len() != 1 {
                    return Err(RuntimeError::TypeError(
                        format!("shape() expects 1 argument (tensor), got {}", args.len())
                    ));
                }

                use crate::interpreter::value::ToValue;
                let tensor_val = self.eval_expr(&args[0])?;

                let device = MetalDevice::new().map_err(|e| RuntimeError::TensorError(e))?;

                match tensor_val {
                    Value::TensorF16(tensor) => {
                        let dims = tensor.dims();
                        let shape_vec: Vec<f16> = dims.iter().map(|&d| f16::from_f32(d as f32)).collect();
                        let shape_tensor = Tensor::from_vec_gpu(&device, shape_vec, vec![dims.len()])
                            .map_err(|e| RuntimeError::TensorError(e))?;
                        Ok(shape_tensor.to_value())
                    }
                    Value::TensorF32(tensor) => {
                        let dims = tensor.dims();
                        let shape_vec: Vec<f32> = dims.iter().map(|&d| d as f32).collect();
                        let shape_tensor = Tensor::from_vec_gpu(&device, shape_vec, vec![dims.len()])
                            .map_err(|e| RuntimeError::TensorError(e))?;
                        Ok(shape_tensor.to_value())
                    }
                    _ => Err(RuntimeError::TypeError("shape() expects tensor (f16 or f32)".to_string()))
                }
            }

            "broadcast_to" => {
                // broadcast_to(tensor, [target_shape])
                // Broadcast tensor to target shape following NumPy broadcasting rules
                use crate::interpreter::value::ToValue;

                if args.len() != 2 {
                    return Err(RuntimeError::TypeError(
                        format!("broadcast_to() expects 2 arguments (tensor, target_shape), got {}", args.len())
                    ));
                }

                let tensor_val = self.eval_expr(&args[0])?;
                let shape_value = self.eval_expr(&args[1])?;

                let target_shape = match shape_value {
                    Value::TensorF16(t) => {
                        t.to_vec_f32().iter().map(|&v| v as usize).collect()
                    }
                    Value::TensorF32(t) => {
                        t.to_vec().iter().map(|&v| v as usize).collect()
                    }
                    _ => return Err(RuntimeError::TypeError(
                        "broadcast_to() target_shape must be an array".to_string()
                    )),
                };

                let target_tensor_shape = TensorShape::new(target_shape);

                match tensor_val {
                    Value::TensorF16(tensor) => {
                        let output = tensor.broadcast_to(&target_tensor_shape)
                            .map_err(|e| RuntimeError::TensorError(e))?;
                        Ok(output.to_value())
                    }
                    Value::TensorF32(tensor) => {
                        let output = tensor.broadcast_to(&target_tensor_shape)
                            .map_err(|e| RuntimeError::TensorError(e))?;
                        Ok(output.to_value())
                    }
                    _ => Err(RuntimeError::TypeError("broadcast_to() expects tensor (f16 or f32)".to_string()))
                }
            }

            "transpose" => {
                // transpose(tensor)
                use crate::interpreter::value::ToValue;

                if args.len() != 1 {
                    return Err(RuntimeError::TypeError(
                        format!("transpose() expects 1 argument (tensor), got {}", args.len())
                    ));
                }

                let tensor_val = self.eval_expr(&args[0])?;

                match tensor_val {
                    Value::TensorF16(tensor) => {
                        let output = tensor.transpose()
                            .map_err(|e| RuntimeError::TensorError(e))?;
                        Ok(output.to_value())
                    }
                    Value::TensorF32(tensor) => {
                        let output = tensor.transpose()
                            .map_err(|e| RuntimeError::TensorError(e))?;
                        Ok(output.to_value())
                    }
                    _ => Err(RuntimeError::TypeError("transpose() expects tensor".to_string()))
                }
            }

            "permute" => {
                // permute(tensor, [dims])
                use crate::interpreter::value::ToValue;

                if args.len() != 2 {
                    return Err(RuntimeError::TypeError(
                        format!("permute() expects 2 arguments (tensor, dims), got {}", args.len())
                    ));
                }

                let tensor_val = self.eval_expr(&args[0])?;
                let dims_value = self.eval_expr(&args[1])?;

                // Extract dims from TensorF16 or TensorF32
                let dims = match dims_value {
                    Value::TensorF16(t) => {
                        t.to_vec_f32().iter().map(|&v| v as usize).collect()
                    }
                    Value::TensorF32(t) => {
                        t.to_vec().iter().map(|&v| v as usize).collect()
                    }
                    _ => return Err(RuntimeError::TypeError(
                        "permute() dims must be an array".to_string()
                    )),
                };

                match tensor_val {
                    Value::TensorF16(tensor) => {
                        let output = tensor.permute(dims)
                            .map_err(|e| RuntimeError::TensorError(e))?;
                        Ok(output.to_value())
                    }
                    Value::TensorF32(tensor) => {
                        let output = tensor.permute(dims)
                            .map_err(|e| RuntimeError::TensorError(e))?;
                        Ok(output.to_value())
                    }
                    _ => Err(RuntimeError::TypeError("permute() expects tensor (f16 or f32)".to_string()))
                }
            }

            // Indexing functions
            "gather" => {
                // gather(tensor, dim, indices)
                use crate::interpreter::value::ToValue;

                if args.len() != 3 {
                    return Err(RuntimeError::TypeError(
                        format!("gather() expects 3 arguments (tensor, dim, indices), got {}", args.len())
                    ));
                }

                let tensor_val = self.eval_expr(&args[0])?;
                let dim = match self.eval_expr(&args[1])? {
                    Value::Integer(i) => i as usize,
                    Value::Float(f) => f as usize,
                    v => return Err(RuntimeError::TypeError(
                        format!("gather() dim must be a number, got {:?}", v)
                    )),
                };
                let indices_val = self.eval_expr(&args[2])?;

                match (tensor_val, indices_val) {
                    (Value::TensorF16(tensor), Value::TensorF16(indices)) => {
                        let output = tensor.gather(dim, &indices)
                            .map_err(|e| RuntimeError::TensorError(e))?;
                        Ok(output.to_value())
                    }
                    (Value::TensorF32(tensor), Value::TensorF32(indices)) => {
                        let output = tensor.gather(dim, &indices)
                            .map_err(|e| RuntimeError::TensorError(e))?;
                        Ok(output.to_value())
                    }
                    _ => Err(RuntimeError::TypeError(
                        "gather() requires tensor and indices to be same type (both f16 or both f32)".to_string()
                    ))
                }
            }

            "scatter" => {
                // scatter(tensor, dim, indices, src)
                use crate::interpreter::value::ToValue;

                if args.len() != 4 {
                    return Err(RuntimeError::TypeError(
                        format!("scatter() expects 4 arguments (tensor, dim, indices, src), got {}", args.len())
                    ));
                }

                let tensor_val = self.eval_expr(&args[0])?;
                let dim = match self.eval_expr(&args[1])? {
                    Value::Integer(i) => i as usize,
                    Value::Float(f) => f as usize,
                    v => return Err(RuntimeError::TypeError(
                        format!("scatter() dim must be a number, got {:?}", v)
                    )),
                };
                let indices_val = self.eval_expr(&args[2])?;
                let src_val = self.eval_expr(&args[3])?;

                match (tensor_val, indices_val, src_val) {
                    (Value::TensorF16(tensor), Value::TensorF16(indices), Value::TensorF16(src)) => {
                        let output = tensor.scatter(dim, &indices, &src)
                            .map_err(|e| RuntimeError::TensorError(e))?;
                        Ok(output.to_value())
                    }
                    (Value::TensorF32(_), Value::TensorF32(_), Value::TensorF32(_)) => {
                        // scatter() for f32 tensors is not yet implemented due to API constraints
                        Err(RuntimeError::TypeError(
                            "scatter() for f32 tensors is not yet implemented. Please use f16 tensors for scatter operations.".to_string()
                        ))
                    }
                    _ => Err(RuntimeError::TypeError(
                        "scatter() requires all tensors (tensor, indices, src) to be the same type (all f16 or all f32)".to_string()
                    ))
                }
            }

            // Reduction functions (max, min)
            "max" => {
                // max(tensor) -> scalar or max(tensor, dim, keepdim) -> tensor
                if args.is_empty() || args.len() > 3 {
                    return Err(RuntimeError::TypeError(
                        format!("max() expects 1 to 3 arguments, got {}", args.len())
                    ));
                }

                let tensor_val = self.eval_expr(&args[0])?;

                if args.len() == 1 {
                    // max(tensor) -> scalar
                    match tensor_val {
                        Value::TensorF16(tensor) => {
                            let result = tensor.max().map_err(|e| RuntimeError::TensorError(e))?;
                            Ok(Value::Float(result.to_f32() as f64))
                        }
                        Value::TensorF32(tensor) => {
                            let result = tensor.max().map_err(|e| RuntimeError::TensorError(e))?;
                            Ok(Value::Float(result.to_f32() as f64))
                        }
                        _ => Err(RuntimeError::TypeError("max() expects tensor (f16 or f32)".to_string()))
                    }
                } else {
                    return Err(RuntimeError::InvalidOperation(
                        "max() with dimension not yet implemented".to_string()
                    ));
                }
            }

            "min" => {
                // min(tensor) -> scalar or min(tensor, dim, keepdim) -> tensor
                if args.is_empty() || args.len() > 3 {
                    return Err(RuntimeError::TypeError(
                        format!("min() expects 1 to 3 arguments, got {}", args.len())
                    ));
                }

                let tensor_val = self.eval_expr(&args[0])?;

                if args.len() == 1 {
                    // min(tensor) -> scalar
                    match tensor_val {
                        Value::TensorF16(tensor) => {
                            let result = tensor.min().map_err(|e| RuntimeError::TensorError(e))?;
                            Ok(Value::Float(result.to_f32() as f64))
                        }
                        Value::TensorF32(tensor) => {
                            let result = tensor.min().map_err(|e| RuntimeError::TensorError(e))?;
                            Ok(Value::Float(result.to_f32() as f64))
                        }
                        _ => Err(RuntimeError::TypeError("min() expects tensor (f16 or f32)".to_string()))
                    }
                } else {
                    return Err(RuntimeError::InvalidOperation(
                        "min() with dimension not yet implemented".to_string()
                    ));
                }
            }

            // Activation functions
            "gelu" => {
                // gelu(tensor)
                use crate::interpreter::value::ToValue;

                if args.len() != 1 {
                    return Err(RuntimeError::TypeError(
                        format!("gelu() expects 1 argument (tensor), got {}", args.len())
                    ));
                }

                let tensor_val = self.eval_expr(&args[0])?;

                match tensor_val {
                    Value::TensorF16(tensor) => {
                        let output = tensor.gelu().map_err(|e| RuntimeError::TensorError(e))?;
                        Ok(output.to_value())
                    }
                    Value::TensorF32(tensor) => {
                        let output = tensor.gelu().map_err(|e| RuntimeError::TensorError(e))?;
                        Ok(output.to_value())
                    }
                    _ => Err(RuntimeError::TypeError("gelu() expects tensor (f16 or f32)".to_string()))
                }
            }

            "tanh" => {
                // tanh(tensor)
                use crate::interpreter::value::ToValue;

                if args.len() != 1 {
                    return Err(RuntimeError::TypeError(
                        format!("tanh() expects 1 argument (tensor), got {}", args.len())
                    ));
                }

                let tensor_val = self.eval_expr(&args[0])?;

                match tensor_val {
                    Value::TensorF16(tensor) => {
                        let output = tensor.tanh().map_err(|e| RuntimeError::TensorError(e))?;
                        Ok(output.to_value())
                    }
                    Value::TensorF32(tensor) => {
                        let output = tensor.tanh().map_err(|e| RuntimeError::TensorError(e))?;
                        Ok(output.to_value())
                    }
                    _ => Err(RuntimeError::TypeError("tanh() expects tensor (f16 or f32)".to_string()))
                }
            }

            // Math functions
            "exp" => {
                // exp(tensor)
                use crate::interpreter::value::ToValue;

                if args.len() != 1 {
                    return Err(RuntimeError::TypeError(
                        format!("exp() expects 1 argument (tensor), got {}", args.len())
                    ));
                }

                let tensor_val = self.eval_expr(&args[0])?;

                match tensor_val {
                    Value::TensorF16(tensor) => {
                        let output = tensor.exp().map_err(|e| RuntimeError::TensorError(e))?;
                        Ok(output.to_value())
                    }
                    Value::TensorF32(tensor) => {
                        let output = tensor.exp().map_err(|e| RuntimeError::TensorError(e))?;
                        Ok(output.to_value())
                    }
                    _ => Err(RuntimeError::TypeError("exp() expects tensor (f16 or f32)".to_string()))
                }
            }

            "log" => {
                // log(tensor)
                use crate::interpreter::value::ToValue;

                if args.len() != 1 {
                    return Err(RuntimeError::TypeError(
                        format!("log() expects 1 argument (tensor), got {}", args.len())
                    ));
                }

                let tensor_val = self.eval_expr(&args[0])?;

                match tensor_val {
                    Value::TensorF16(tensor) => {
                        let output = tensor.log().map_err(|e| RuntimeError::TensorError(e))?;
                        Ok(output.to_value())
                    }
                    Value::TensorF32(tensor) => {
                        let output = tensor.log().map_err(|e| RuntimeError::TensorError(e))?;
                        Ok(output.to_value())
                    }
                    _ => Err(RuntimeError::TypeError("log() expects tensor (f16 or f32)".to_string()))
                }
            }

            "sqrt" => {
                // sqrt(tensor)
                use crate::interpreter::value::ToValue;

                if args.len() != 1 {
                    return Err(RuntimeError::TypeError(
                        format!("sqrt() expects 1 argument (tensor), got {}", args.len())
                    ));
                }

                let tensor_val = self.eval_expr(&args[0])?;

                match tensor_val {
                    Value::TensorF16(tensor) => {
                        let output = tensor.sqrt().map_err(|e| RuntimeError::TensorError(e))?;
                        Ok(output.to_value())
                    }
                    Value::TensorF32(tensor) => {
                        let output = tensor.sqrt().map_err(|e| RuntimeError::TensorError(e))?;
                        Ok(output.to_value())
                    }
                    _ => Err(RuntimeError::TypeError("sqrt() expects tensor (f16 or f32)".to_string()))
                }
            }

            "pow" => {
                // pow(tensor, exponent)
                use crate::interpreter::value::ToValue;

                if args.len() != 2 {
                    return Err(RuntimeError::TypeError(
                        format!("pow() expects 2 arguments (tensor, exponent), got {}", args.len())
                    ));
                }

                let tensor_val = self.eval_expr(&args[0])?;
                let exponent = match self.eval_expr(&args[1])? {
                    Value::Integer(i) => i as f32,
                    Value::Float(f) => f as f32,
                    v => return Err(RuntimeError::TypeError(
                        format!("pow() exponent must be a number, got {:?}", v)
                    )),
                };

                match tensor_val {
                    Value::TensorF16(tensor) => {
                        let output = tensor.pow(exponent).map_err(|e| RuntimeError::TensorError(e))?;
                        Ok(output.to_value())
                    }
                    Value::TensorF32(tensor) => {
                        let output = tensor.pow(exponent).map_err(|e| RuntimeError::TensorError(e))?;
                        Ok(output.to_value())
                    }
                    _ => Err(RuntimeError::TypeError("pow() expects tensor (f16 or f32)".to_string()))
                }
            }

            "sin" => {
                // sin(tensor)
                use crate::interpreter::value::ToValue;
                if args.len() != 1 {
                    return Err(RuntimeError::TypeError(
                        format!("sin() expects 1 argument (tensor), got {}", args.len())
                    ));
                }

                let tensor_val = self.eval_expr(&args[0])?;
                match tensor_val {
                    Value::TensorF16(tensor) => {
                        let output = tensor.sin().map_err(|e| RuntimeError::TensorError(e))?;
                        Ok(output.to_value())
                    }
                    Value::TensorF32(tensor) => {
                        let output = tensor.sin().map_err(|e| RuntimeError::TensorError(e))?;
                        Ok(output.to_value())
                    }
                    _ => Err(RuntimeError::TypeError("sin() expects tensor (f16 or f32)".to_string()))
                }
            }

            "cos" => {
                // cos(tensor)
                use crate::interpreter::value::ToValue;
                if args.len() != 1 {
                    return Err(RuntimeError::TypeError(
                        format!("cos() expects 1 argument (tensor), got {}", args.len())
                    ));
                }

                let tensor_val = self.eval_expr(&args[0])?;
                match tensor_val {
                    Value::TensorF16(tensor) => {
                        let output = tensor.cos().map_err(|e| RuntimeError::TensorError(e))?;
                        Ok(output.to_value())
                    }
                    Value::TensorF32(tensor) => {
                        let output = tensor.cos().map_err(|e| RuntimeError::TensorError(e))?;
                        Ok(output.to_value())
                    }
                    _ => Err(RuntimeError::TypeError("cos() expects tensor (f16 or f32)".to_string()))
                }
            }

            "tan" => {
                // tan(tensor)
                use crate::interpreter::value::ToValue;
                if args.len() != 1 {
                    return Err(RuntimeError::TypeError(
                        format!("tan() expects 1 argument (tensor), got {}", args.len())
                    ));
                }

                let tensor_val = self.eval_expr(&args[0])?;
                match tensor_val {
                    Value::TensorF16(tensor) => {
                        let output = tensor.tan().map_err(|e| RuntimeError::TensorError(e))?;
                        Ok(output.to_value())
                    }
                    Value::TensorF32(tensor) => {
                        let output = tensor.tan().map_err(|e| RuntimeError::TensorError(e))?;
                        Ok(output.to_value())
                    }
                    _ => Err(RuntimeError::TypeError("tan() expects tensor (f16 or f32)".to_string()))
                }
            }

            // Masking operations
            "apply_attention_mask" => {
                // apply_attention_mask(tensor, mask)
                use crate::interpreter::value::ToValue;
                if args.len() != 2 {
                    return Err(RuntimeError::TypeError(
                        format!("apply_attention_mask() expects 2 arguments (tensor, mask), got {}", args.len())
                    ));
                }

                let tensor_val = self.eval_expr(&args[0])?;
                let mask_val = self.eval_expr(&args[1])?;

                match (tensor_val, mask_val) {
                    (Value::TensorF16(tensor), Value::TensorF16(mask)) => {
                        let output = tensor.apply_attention_mask(&mask)
                            .map_err(|e| RuntimeError::TensorError(e))?;
                        Ok(output.to_value())
                    }
                    (Value::TensorF32(tensor), Value::TensorF32(mask)) => {
                        let output = tensor.apply_attention_mask(&mask)
                            .map_err(|e| RuntimeError::TensorError(e))?;
                        Ok(output.to_value())
                    }
                    _ => Err(RuntimeError::TypeError(
                        "apply_attention_mask() requires both tensors to be the same type (both f16 or both f32)".to_string()
                    ))
                }
            }

            "padding_mask" => {
                // padding_mask([lengths], max_len)
                use crate::interpreter::value::ToValue;
                if args.len() != 2 {
                    return Err(RuntimeError::TypeError(
                        format!("padding_mask() expects 2 arguments (lengths, max_len), got {}", args.len())
                    ));
                }

                // Parse lengths array
                let lengths_value = self.eval_expr(&args[0])?;
                let lengths: Vec<usize> = match lengths_value {
                    Value::TensorF16(t) => {
                        t.to_vec_f32().iter().map(|&v| v as usize).collect()
                    }
                    Value::TensorF32(t) => {
                        t.to_vec().iter().map(|&v| v as usize).collect()
                    }
                    _ => return Err(RuntimeError::TypeError(
                        "padding_mask() lengths must be an array".to_string()
                    )),
                };

                let max_len = match self.eval_expr(&args[1])? {
                    Value::Integer(i) => i as usize,
                    Value::Float(f) => f as usize,
                    v => return Err(RuntimeError::TypeError(
                        format!("padding_mask() max_len must be a number, got {:?}", v)
                    )),
                };

                // Return f16 version by default for masks
                let output = crate::tensor::Tensor::<half::f16>::padding_mask(&lengths, max_len)
                    .map_err(|e| RuntimeError::TensorError(e))?;

                Ok(output.to_value())
            }

            "combine_masks" => {
                // combine_masks(mask1, mask2)
                use crate::interpreter::value::ToValue;
                if args.len() != 2 {
                    return Err(RuntimeError::TypeError(
                        format!("combine_masks() expects 2 arguments (mask1, mask2), got {}", args.len())
                    ));
                }

                let mask1_val = self.eval_expr(&args[0])?;
                let mask2_val = self.eval_expr(&args[1])?;

                match (mask1_val, mask2_val) {
                    (Value::TensorF16(mask1), Value::TensorF16(mask2)) => {
                        let output = mask1.combine_masks(&mask2)
                            .map_err(|e| RuntimeError::TensorError(e))?;
                        Ok(output.to_value())
                    }
                    (Value::TensorF32(mask1), Value::TensorF32(mask2)) => {
                        let output = mask1.combine_masks(&mask2)
                            .map_err(|e| RuntimeError::TensorError(e))?;
                        Ok(output.to_value())
                    }
                    _ => Err(RuntimeError::TypeError(
                        "combine_masks() requires both masks to be the same type (both f16 or both f32)".to_string()
                    ))
                }
            }

            // Fused operations
            "fused_add_relu" => {
                // fused_add_relu(tensor, other)
                use crate::interpreter::value::ToValue;
                if args.len() != 2 {
                    return Err(RuntimeError::TypeError(
                        format!("fused_add_relu() expects 2 arguments (tensor, other), got {}", args.len())
                    ));
                }

                let tensor_val = self.eval_expr(&args[0])?;
                let other_val = self.eval_expr(&args[1])?;

                match (tensor_val, other_val) {
                    (Value::TensorF16(tensor), Value::TensorF16(other)) => {
                        let output = tensor.fused_add_relu(&other)
                            .map_err(|e| RuntimeError::TensorError(e))?;
                        Ok(output.to_value())
                    }
                    (Value::TensorF32(tensor), Value::TensorF32(other)) => {
                        let output = tensor.fused_add_relu(&other)
                            .map_err(|e| RuntimeError::TensorError(e))?;
                        Ok(output.to_value())
                    }
                    _ => Err(RuntimeError::TypeError(
                        "fused_add_relu() requires both tensors to be the same type (both f16 or both f32)".to_string()
                    ))
                }
            }

            "fused_mul_relu" => {
                // fused_mul_relu(tensor, other)
                use crate::interpreter::value::ToValue;
                if args.len() != 2 {
                    return Err(RuntimeError::TypeError(
                        format!("fused_mul_relu() expects 2 arguments (tensor, other), got {}", args.len())
                    ));
                }

                let tensor_val = self.eval_expr(&args[0])?;
                let other_val = self.eval_expr(&args[1])?;

                match (tensor_val, other_val) {
                    (Value::TensorF16(tensor), Value::TensorF16(other)) => {
                        let output = tensor.fused_mul_relu(&other)
                            .map_err(|e| RuntimeError::TensorError(e))?;
                        Ok(output.to_value())
                    }
                    (Value::TensorF32(tensor), Value::TensorF32(other)) => {
                        let output = tensor.fused_mul_relu(&other)
                            .map_err(|e| RuntimeError::TensorError(e))?;
                        Ok(output.to_value())
                    }
                    _ => Err(RuntimeError::TypeError(
                        "fused_mul_relu() requires both tensors to be the same type (both f16 or both f32)".to_string()
                    ))
                }
            }

            "fused_affine" => {
                // fused_affine(tensor, scale, bias) - f16 only
                use crate::interpreter::value::ToValue;
                if args.len() != 3 {
                    return Err(RuntimeError::TypeError(
                        format!("fused_affine() expects 3 arguments (tensor, scale, bias), got {}", args.len())
                    ));
                }

                let tensor_val = self.eval_expr(&args[0])?;
                let scale_val = self.eval_expr(&args[1])?;
                let bias_val = self.eval_expr(&args[2])?;

                match (tensor_val, scale_val, bias_val) {
                    (Value::TensorF16(tensor), Value::TensorF16(scale), Value::TensorF16(bias)) => {
                        let output = tensor.fused_affine(&scale, &bias)
                            .map_err(|e| RuntimeError::TensorError(e))?;
                        Ok(output.to_value())
                    }
                    _ => Err(RuntimeError::TypeError(
                        "fused_affine() requires all tensors to be f16 (f32 not yet supported for fused operations)".to_string()
                    ))
                }
            }

            "fused_gelu_linear" => {
                // fused_gelu_linear(tensor, weight, bias) - f16 only
                use crate::interpreter::value::ToValue;
                if args.len() != 3 {
                    return Err(RuntimeError::TypeError(
                        format!("fused_gelu_linear() expects 3 arguments (tensor, weight, bias), got {}", args.len())
                    ));
                }

                let tensor_val = self.eval_expr(&args[0])?;
                let weight_val = self.eval_expr(&args[1])?;
                let bias_val = self.eval_expr(&args[2])?;

                match (tensor_val, weight_val, bias_val) {
                    (Value::TensorF16(tensor), Value::TensorF16(weight), Value::TensorF16(bias)) => {
                        let output = tensor.fused_gelu_linear(&weight, &bias)
                            .map_err(|e| RuntimeError::TensorError(e))?;
                        Ok(output.to_value())
                    }
                    _ => Err(RuntimeError::TypeError(
                        "fused_gelu_linear() requires all tensors to be f16 (f32 not yet supported for fused operations)".to_string()
                    ))
                }
            }

            "generate" => {
                // generate(model, prompt, max_tokens: int = 100, temperature: float = 0.7)
                if args.len() < 2 || args.len() > 4 {
                    return Err(RuntimeError::TypeError(
                        format!("generate() expects 2-4 arguments (model, prompt, optional max_tokens, optional temperature), got {}", args.len())
                    ));
                }

                let model_val = self.eval_expr(&args[0])?;
                match model_val {
                    Value::ModelF16(_) | Value::ModelF32(_) => {},
                    _ => return Err(RuntimeError::TypeError(
                        "generate() first argument must be a Model".to_string()
                    )),
                };

                let prompt_val = self.eval_expr(&args[1])?;
                let prompt = match prompt_val {
                    Value::String(s) => s,
                    _ => return Err(RuntimeError::TypeError(
                        "generate() second argument must be a string (prompt)".to_string()
                    )),
                };

                let _max_tokens = if args.len() >= 3 {
                    let val = self.eval_expr(&args[2])?;
                    match val {
                        Value::Integer(i) => i as i64,
                        Value::Float(f) => f as i64,
                        _ => return Err(RuntimeError::TypeError(
                            "generate() max_tokens must be a number".to_string()
                        )),
                    }
                } else {
                    100
                };

                let _temperature = if args.len() >= 4 {
                    let val = self.eval_expr(&args[3])?;
                    match val {
                        Value::Float(f) => f,
                        Value::Integer(i) => i as f64,
                        _ => return Err(RuntimeError::TypeError(
                            "generate() temperature must be a number".to_string()
                        )),
                    }
                } else {
                    0.7
                };

                // For now, return a placeholder response
                // Full transformer inference requires:
                // 1. Tokenizer integration (e.g., sentencepiece, tiktoken)
                // 2. Transformer layer implementation (attention, feedforward)
                // 3. KV cache for efficient generation
                // 4. Sampling strategies (greedy, top-k, top-p, etc.)
                let response = format!(
                    "[Placeholder Response] You said: \"{}\". Full LLM inference not yet implemented.",
                    prompt
                );

                Ok(Value::String(response))
            }

            "entity_onehot" => {
                // entity_onehot(type_name, entity_name) -> Tensor
                // Convert an entity to a one-hot tensor
                if args.len() != 2 {
                    return Err(RuntimeError::TypeError(
                        format!("entity_onehot() expects 2 arguments (type_name, entity_name), got {}", args.len())
                    ));
                }

                let type_name_val = self.eval_expr(&args[0])?;
                let type_name = match type_name_val {
                    Value::String(s) => s,
                    Value::Type(t) => t,
                    _ => return Err(RuntimeError::TypeError(
                        "entity_onehot() first argument must be a Type or string (type_name)".to_string()
                    )),
                };

                // Handle entity name: can be a variable (string value), symbol (identifier), or string literal
                let entity_name = match &args[1] {
                    TensorExpr::Variable(id) => {
                        // Try to evaluate as variable first
                        match self.eval_expr(&args[1]) {
                            Ok(Value::String(s)) => s,
                            Err(RuntimeError::UndefinedVariable(_)) => {
                                // Undefined variable - treat identifier as entity name (symbol)
                                id.as_str().to_string()
                            }
                            Err(e) => return Err(e),
                            Ok(_) => return Err(RuntimeError::TypeError(
                                "entity_onehot() second argument must be a string or entity symbol".to_string()
                            )),
                        }
                    }
                    _ => {
                        // Evaluate normally (e.g., string literal)
                        let val = self.eval_expr(&args[1])?;
                        match val {
                            Value::String(s) => s,
                            _ => return Err(RuntimeError::TypeError(
                                "entity_onehot() second argument must be a string or entity symbol".to_string()
                            )),
                        }
                    }
                };

                // Get one-hot vector from entity registry
                let onehot_vec = self.entity_registry.entity_to_onehot(&type_name, &entity_name)
                    .ok_or_else(|| RuntimeError::InvalidOperation(
                        format!("Entity '{}' not found in type '{}'", entity_name, type_name)
                    ))?;

                // Convert f32 to f16 for Metal
                let dim = onehot_vec.len();
                let f16_vec: Vec<half::f16> = onehot_vec.iter()
                    .map(|&v| half::f16::from_f32(v))
                    .collect();

                // Convert to tensor
                let tensor = Tensor::from_vec_gpu(self.env.metal_device(), f16_vec, vec![dim])
                    .map_err(|e| RuntimeError::TensorError(e))?;

                Ok(Value::TensorF16(tensor))
            }

            "entity_dim" => {
                // entity_dim(type_name) -> Integer
                // Get the dimension (number of entities) of an entity type
                if args.len() != 1 {
                    return Err(RuntimeError::TypeError(
                        format!("entity_dim() expects 1 argument (type_name), got {}", args.len())
                    ));
                }

                let type_name_val = self.eval_expr(&args[0])?;
                let type_name = match type_name_val {
                    Value::String(s) => s,
                    Value::Type(t) => t,
                    _ => return Err(RuntimeError::TypeError(
                        "entity_dim() argument must be a Type or string (type_name)".to_string()
                    )),
                };

                // Get dimension from entity registry
                let dimension = self.entity_registry.get_entity_dimension(&type_name)
                    .ok_or_else(|| RuntimeError::InvalidOperation(
                        format!("Entity type '{}' not found", type_name)
                    ))?;

                Ok(Value::Integer(dimension as i64))
            }

            "transe_score" => {
                // transe_score(head, relation, tail, norm: "L1" or "L2") -> Tensor
                // TransE scoring function: score = -||h + r - t||
                use crate::interpreter::value::ToValue;

                if args.len() < 3 || args.len() > 4 {
                    return Err(RuntimeError::TypeError(
                        format!("transe_score() expects 3-4 arguments (head, relation, tail, norm?), got {}", args.len())
                    ));
                }

                // Evaluate arguments
                let head_val = self.eval_expr(&args[0])?;
                let relation_val = self.eval_expr(&args[1])?;
                let tail_val = self.eval_expr(&args[2])?;

                // Parse norm type (default: L2)
                let norm_type = if args.len() == 4 {
                    match self.eval_expr(&args[3])? {
                        Value::String(s) => s,
                        _ => return Err(RuntimeError::TypeError(
                            "transe_score() norm argument must be a string (\"L1\" or \"L2\")".to_string()
                        )),
                    }
                } else {
                    "L2".to_string()
                };

                match (head_val, relation_val, tail_val) {
                    (Value::TensorF16(head), Value::TensorF16(relation), Value::TensorF16(tail)) => {
                        // Compute h + r - t
                        let h_plus_r = head.add(&relation)?;
                        let diff = h_plus_r.sub(&tail)?;

                        // Compute norm
                        let score = match norm_type.as_str() {
                            "L1" => {
                                // L1 norm: sum(|x|)
                                // TODO: Implement abs() method for Tensor
                                return Err(RuntimeError::NotImplemented(
                                    "L1 norm not yet implemented (requires Tensor.abs())".to_string()
                                ));
                            }
                            "L2" => {
                                // L2 norm: sqrt(sum(x^2))
                                let squared = diff.mul(&diff)?;
                                let sum_squared_f16 = squared.sum()?;
                                let sum_squared_f32 = sum_squared_f16.to_f32();
                                let l2_norm_f32 = sum_squared_f32.sqrt();
                                let l2_norm_f16 = half::f16::from_f32(-l2_norm_f32);

                                // Create scalar tensor
                                let device = self.env.metal_device();
                                Tensor::from_vec_gpu(device, vec![l2_norm_f16], vec![1])?
                            }
                            _ => return Err(RuntimeError::InvalidOperation(
                                format!("transe_score() norm must be \"L1\" or \"L2\", got \"{}\"", norm_type)
                            )),
                        };

                        Ok(score.to_value())
                    }
                    (Value::TensorF32(head), Value::TensorF32(relation), Value::TensorF32(tail)) => {
                        // Compute h + r - t
                        let h_plus_r = head.add(&relation)?;
                        let diff = h_plus_r.sub(&tail)?;

                        // Compute norm
                        let score = match norm_type.as_str() {
                            "L1" => {
                                // L1 norm: sum(|x|)
                                // TODO: Implement abs() method for Tensor
                                return Err(RuntimeError::NotImplemented(
                                    "L1 norm not yet implemented (requires Tensor.abs())".to_string()
                                ));
                            }
                            "L2" => {
                                // L2 norm: sqrt(sum(x^2))
                                let squared = diff.mul(&diff)?;
                                let sum_squared = squared.sum()?;
                                let l2_norm = sum_squared.sqrt();
                                let score_value = -l2_norm;

                                // Create scalar tensor
                                let device = self.env.metal_device();
                                Tensor::from_vec_gpu(device, vec![score_value], vec![1])?
                            }
                            _ => return Err(RuntimeError::InvalidOperation(
                                format!("transe_score() norm must be \"L1\" or \"L2\", got \"{}\"", norm_type)
                            )),
                        };

                        Ok(score.to_value())
                    }
                    _ => Err(RuntimeError::TypeError(
                        "transe_score() requires all tensors to be the same type (all f16 or all f32)".to_string()
                    ))
                }
            }

            "distmult_score" => {
                // distmult_score(head, relation, tail) -> Tensor
                // DistMult scoring function: score = sum(h * r * t)
                use crate::interpreter::value::ToValue;

                if args.len() != 3 {
                    return Err(RuntimeError::TypeError(
                        format!("distmult_score() expects 3 arguments (head, relation, tail), got {}", args.len())
                    ));
                }

                // Evaluate arguments
                let head_val = self.eval_expr(&args[0])?;
                let relation_val = self.eval_expr(&args[1])?;
                let tail_val = self.eval_expr(&args[2])?;

                match (head_val, relation_val, tail_val) {
                    (Value::TensorF16(head), Value::TensorF16(relation), Value::TensorF16(tail)) => {
                        // Compute element-wise product: h * r * t
                        let h_mul_r = head.mul(&relation)?;
                        let product = h_mul_r.mul(&tail)?;

                        // Sum all elements
                        let score_f16 = product.sum()?;

                        // Create scalar tensor
                        let device = self.env.metal_device();
                        let score_tensor = Tensor::from_vec_gpu(device, vec![score_f16], vec![1])?;

                        Ok(score_tensor.to_value())
                    }
                    (Value::TensorF32(head), Value::TensorF32(relation), Value::TensorF32(tail)) => {
                        // Compute element-wise product: h * r * t
                        let h_mul_r = head.mul(&relation)?;
                        let product = h_mul_r.mul(&tail)?;

                        // Sum all elements
                        let score = product.sum()?;

                        // Create scalar tensor
                        let device = self.env.metal_device();
                        let score_tensor = Tensor::from_vec_gpu(device, vec![score], vec![1])?;

                        Ok(score_tensor.to_value())
                    }
                    _ => Err(RuntimeError::TypeError(
                        "distmult_score() requires all tensors to be the same type (all f16 or all f32)".to_string()
                    ))
                }
            }

            "complex_score" => {
                // complex_score(h_re, h_im, r_re, r_im, t_re, t_im) -> Tensor
                // ComplEx scoring function using complex embeddings
                // Formula: Re(<h, r, conj(t)>) = sum over i of:
                //   h_re[i] * r_re[i] * t_re[i]
                // + h_re[i] * r_im[i] * t_im[i]
                // + h_im[i] * r_re[i] * t_im[i]
                // - h_im[i] * r_im[i] * t_re[i]
                use crate::interpreter::value::ToValue;

                if args.len() != 6 {
                    return Err(RuntimeError::TypeError(
                        format!("complex_score() expects 6 arguments (h_re, h_im, r_re, r_im, t_re, t_im), got {}", args.len())
                    ));
                }

                // Evaluate arguments
                let h_re_val = self.eval_expr(&args[0])?;
                let h_im_val = self.eval_expr(&args[1])?;
                let r_re_val = self.eval_expr(&args[2])?;
                let r_im_val = self.eval_expr(&args[3])?;
                let t_re_val = self.eval_expr(&args[4])?;
                let t_im_val = self.eval_expr(&args[5])?;

                match (h_re_val, h_im_val, r_re_val, r_im_val, t_re_val, t_im_val) {
                    (Value::TensorF16(h_re), Value::TensorF16(h_im), Value::TensorF16(r_re),
                     Value::TensorF16(r_im), Value::TensorF16(t_re), Value::TensorF16(t_im)) => {
                        // Compute the four trilinear products

                        // Term 1: h_re * r_re * t_re
                        let h_re_r_re = h_re.mul(&r_re)?;
                        let term1_product = h_re_r_re.mul(&t_re)?;
                        let term1 = term1_product.sum()?;

                        // Term 2: h_re * r_im * t_im
                        let h_re_r_im = h_re.mul(&r_im)?;
                        let term2_product = h_re_r_im.mul(&t_im)?;
                        let term2 = term2_product.sum()?;

                        // Term 3: h_im * r_re * t_im
                        let h_im_r_re = h_im.mul(&r_re)?;
                        let term3_product = h_im_r_re.mul(&t_im)?;
                        let term3 = term3_product.sum()?;

                        // Term 4: h_im * r_im * t_re
                        let h_im_r_im = h_im.mul(&r_im)?;
                        let term4_product = h_im_r_im.mul(&t_re)?;
                        let term4 = term4_product.sum()?;

                        // Combine: term1 + term2 + term3 - term4
                        let device = self.env.metal_device();

                        // Create scalar tensors for each term
                        let term1_tensor = Tensor::from_vec_gpu(device, vec![term1], vec![1])?;
                        let term2_tensor = Tensor::from_vec_gpu(device, vec![term2], vec![1])?;
                        let term3_tensor = Tensor::from_vec_gpu(device, vec![term3], vec![1])?;
                        let term4_tensor = Tensor::from_vec_gpu(device, vec![term4], vec![1])?;

                        // Add first three terms
                        let sum12 = term1_tensor.add(&term2_tensor)?;
                        let sum123 = sum12.add(&term3_tensor)?;

                        // Subtract fourth term
                        let score = sum123.sub(&term4_tensor)?;

                        Ok(score.to_value())
                    }
                    (Value::TensorF32(h_re), Value::TensorF32(h_im), Value::TensorF32(r_re),
                     Value::TensorF32(r_im), Value::TensorF32(t_re), Value::TensorF32(t_im)) => {
                        // Compute the four trilinear products

                        // Term 1: h_re * r_re * t_re
                        let h_re_r_re = h_re.mul(&r_re)?;
                        let term1_product = h_re_r_re.mul(&t_re)?;
                        let term1 = term1_product.sum()?;

                        // Term 2: h_re * r_im * t_im
                        let h_re_r_im = h_re.mul(&r_im)?;
                        let term2_product = h_re_r_im.mul(&t_im)?;
                        let term2 = term2_product.sum()?;

                        // Term 3: h_im * r_re * t_im
                        let h_im_r_re = h_im.mul(&r_re)?;
                        let term3_product = h_im_r_re.mul(&t_im)?;
                        let term3 = term3_product.sum()?;

                        // Term 4: h_im * r_im * t_re
                        let h_im_r_im = h_im.mul(&r_im)?;
                        let term4_product = h_im_r_im.mul(&t_re)?;
                        let term4 = term4_product.sum()?;

                        // Combine: term1 + term2 + term3 - term4
                        let device = self.env.metal_device();

                        // Create scalar tensors for each term
                        let term1_tensor = Tensor::from_vec_gpu(device, vec![term1], vec![1])?;
                        let term2_tensor = Tensor::from_vec_gpu(device, vec![term2], vec![1])?;
                        let term3_tensor = Tensor::from_vec_gpu(device, vec![term3], vec![1])?;
                        let term4_tensor = Tensor::from_vec_gpu(device, vec![term4], vec![1])?;

                        // Add first three terms
                        let sum12 = term1_tensor.add(&term2_tensor)?;
                        let sum123 = sum12.add(&term3_tensor)?;

                        // Subtract fourth term
                        let score = sum123.sub(&term4_tensor)?;

                        Ok(score.to_value())
                    }
                    _ => Err(RuntimeError::TypeError(
                        "complex_score() requires all 6 tensors to be the same type (all f16 or all f32)".to_string()
                    ))
                }
            }

            "margin_ranking_loss" => {
                // margin_ranking_loss(pos_score, neg_score, margin) -> Tensor
                // Margin ranking loss: loss = max(0, margin + neg_score - pos_score)
                // Used in TransE training
                use crate::interpreter::value::ToValue;

                if args.len() != 3 {
                    return Err(RuntimeError::TypeError(
                        format!("margin_ranking_loss() expects 3 arguments (pos_score, neg_score, margin), got {}", args.len())
                    ));
                }

                // Evaluate arguments
                let pos_score_val = self.eval_expr(&args[0])?;
                let neg_score_val = self.eval_expr(&args[1])?;
                let margin_val = self.eval_expr(&args[2])?;

                // Parse margin
                let margin = match margin_val {
                    Value::Float(f) => f as f32,
                    Value::Integer(i) => i as f32,
                    _ => return Err(RuntimeError::TypeError(
                        "margin_ranking_loss() margin must be a number".to_string()
                    )),
                };

                match (pos_score_val, neg_score_val) {
                    (Value::TensorF16(pos_score), Value::TensorF16(neg_score)) => {
                        // Compute: margin + neg_score - pos_score
                        let neg_minus_pos = neg_score.sub(&pos_score)?;

                        // Add margin
                        let margin_f16 = half::f16::from_f32(margin);
                        let device = self.env.metal_device();
                        let margin_tensor = Tensor::from_vec_gpu(device, vec![margin_f16], vec![1])?;
                        let diff_plus_margin = neg_minus_pos.add(&margin_tensor)?;

                        // Apply max(0, x) = ReLU
                        let loss = diff_plus_margin.relu()?;

                        Ok(loss.to_value())
                    }
                    (Value::TensorF32(pos_score), Value::TensorF32(neg_score)) => {
                        // Compute: margin + neg_score - pos_score
                        let neg_minus_pos = neg_score.sub(&pos_score)?;

                        // Add margin
                        let device = self.env.metal_device();
                        let margin_tensor = Tensor::from_vec_gpu(device, vec![margin], vec![1])?;
                        let diff_plus_margin = neg_minus_pos.add(&margin_tensor)?;

                        // Apply max(0, x) = ReLU
                        let loss = diff_plus_margin.relu()?;

                        Ok(loss.to_value())
                    }
                    _ => Err(RuntimeError::TypeError(
                        "margin_ranking_loss() requires both tensors to be the same type (both f16 or both f32)".to_string()
                    ))
                }
            }

            "binary_cross_entropy" => {
                // binary_cross_entropy(score, target) -> Tensor
                // BCE loss: -target * log(sigmoid(score)) - (1-target) * log(1-sigmoid(score))
                // Used for binary classification of triples
                use crate::interpreter::value::ToValue;

                if args.len() != 2 {
                    return Err(RuntimeError::TypeError(
                        format!("binary_cross_entropy() expects 2 arguments (score, target), got {}", args.len())
                    ));
                }

                // Evaluate arguments
                let score_val = self.eval_expr(&args[0])?;
                let target_val = self.eval_expr(&args[1])?;

                // Parse target (0 or 1)
                let target_f32 = match target_val {
                    Value::Float(f) => f as f32,
                    Value::Integer(i) => i as f32,
                    _ => return Err(RuntimeError::TypeError(
                        "binary_cross_entropy() target must be a number (0 or 1)".to_string()
                    )),
                };

                match score_val {
                    Value::TensorF16(score) => {
                        // Apply sigmoid to score
                        let prob = score.sigmoid()?;

                        // Compute BCE: -target * log(prob) - (1-target) * log(1-prob)
                        // For numerical stability, use: target * log_sigmoid(score) + (1-target) * log_sigmoid(-score)
                        let device = self.env.metal_device();

                        // Get prob value as f32
                        let prob_data = prob.to_vec();
                        let prob_f32 = prob_data[0].to_f32();

                        // Compute log(prob) and log(1-prob) with numerical stability
                        let log_prob = if prob_f32 > 0.0 { prob_f32.ln() } else { -100.0 }; // Clamp to avoid -inf
                        let log_one_minus_prob = if prob_f32 < 1.0 { (1.0 - prob_f32).ln() } else { -100.0 };

                        // BCE = -target * log(prob) - (1-target) * log(1-prob)
                        let bce_f32 = -target_f32 * log_prob - (1.0 - target_f32) * log_one_minus_prob;
                        let bce_f16 = half::f16::from_f32(bce_f32);

                        // Create scalar tensor
                        let loss_tensor = Tensor::from_vec_gpu(device, vec![bce_f16], vec![1])?;

                        Ok(loss_tensor.to_value())
                    }
                    Value::TensorF32(score) => {
                        // Apply sigmoid to score
                        let prob = score.sigmoid()?;

                        // Compute BCE: -target * log(prob) - (1-target) * log(1-prob)
                        // For numerical stability, use: target * log_sigmoid(score) + (1-target) * log_sigmoid(-score)
                        let device = self.env.metal_device();

                        // Get prob value as f32
                        let prob_data = prob.to_vec();
                        let prob_f32 = prob_data[0];

                        // Compute log(prob) and log(1-prob) with numerical stability
                        let log_prob = if prob_f32 > 0.0 { prob_f32.ln() } else { -100.0 }; // Clamp to avoid -inf
                        let log_one_minus_prob = if prob_f32 < 1.0 { (1.0 - prob_f32).ln() } else { -100.0 };

                        // BCE = -target * log(prob) - (1-target) * log(1-prob)
                        let bce = -target_f32 * log_prob - (1.0 - target_f32) * log_one_minus_prob;

                        // Create scalar tensor
                        let loss_tensor = Tensor::from_vec_gpu(device, vec![bce], vec![1])?;

                        Ok(loss_tensor.to_value())
                    }
                    _ => Err(RuntimeError::TypeError(
                        "binary_cross_entropy() score must be a tensor (f16 or f32)".to_string()
                    ))
                }
            }

            "predict_tail_transe" => {
                // predict_tail_transe(head, relation, tail_candidates, model: "L2")
                // Computes TransE scores for multiple tail candidates
                // Returns list of scores (for now, just computes one at a time)
                use crate::interpreter::value::ToValue;

                if args.len() < 3 {
                    return Err(RuntimeError::TypeError(
                        format!("predict_tail_transe() expects at least 3 arguments (head, relation, tail_candidate), got {}", args.len())
                    ));
                }

                let head_val = self.eval_expr(&args[0])?;
                let relation_val = self.eval_expr(&args[1])?;
                let tail_candidate_val = self.eval_expr(&args[2])?;

                let model = if args.len() > 3 {
                    match self.eval_expr(&args[3])? {
                        Value::String(s) => s,
                        _ => "L2".to_string(),
                    }
                } else {
                    "L2".to_string()
                };

                match (head_val, relation_val, tail_candidate_val) {
                    (Value::TensorF16(head), Value::TensorF16(relation), Value::TensorF16(tail_candidate)) => {
                        // Compute TransE score for this candidate
                        let device = self.env.metal_device();

                        // h + r
                        let h_plus_r = head.add(&relation)?;

                        // h + r - t
                        let diff = h_plus_r.sub(&tail_candidate)?;

                        // Compute norm based on model type
                        let score = if model == "L2" {
                            // L2 norm: -sqrt(sum(x^2))
                            let squared = diff.mul(&diff)?;
                            let sum_squared_f16 = squared.sum()?;
                            let sum_squared_f32 = sum_squared_f16.to_f32();
                            let l2_norm_f32 = sum_squared_f32.sqrt();
                            let score_f16 = half::f16::from_f32(-l2_norm_f32);
                            Tensor::from_vec_gpu(device, vec![score_f16], vec![1])?
                        } else {
                            return Err(RuntimeError::NotImplemented(
                                format!("predict_tail_transe: model '{}' not yet implemented (only L2 supported)", model)
                            ));
                        };

                        Ok(score.to_value())
                    }
                    (Value::TensorF32(head), Value::TensorF32(relation), Value::TensorF32(tail_candidate)) => {
                        // Compute TransE score for this candidate
                        let device = self.env.metal_device();

                        // h + r
                        let h_plus_r = head.add(&relation)?;

                        // h + r - t
                        let diff = h_plus_r.sub(&tail_candidate)?;

                        // Compute norm based on model type
                        let score = if model == "L2" {
                            // L2 norm: -sqrt(sum(x^2))
                            let squared = diff.mul(&diff)?;
                            let sum_squared = squared.sum()?;
                            let l2_norm = sum_squared.sqrt();
                            let score_value = -l2_norm;
                            Tensor::from_vec_gpu(device, vec![score_value], vec![1])?
                        } else {
                            return Err(RuntimeError::NotImplemented(
                                format!("predict_tail_transe: model '{}' not yet implemented (only L2 supported)", model)
                            ));
                        };

                        Ok(score.to_value())
                    }
                    _ => Err(RuntimeError::TypeError(
                        "predict_tail_transe() requires all tensors to be the same type (all f16 or all f32)".to_string()
                    ))
                }
            }

            "predict_head_transe" => {
                // predict_head_transe(head_candidate, relation, tail, model: "L2")
                // Computes TransE scores for head candidates
                use crate::interpreter::value::ToValue;

                if args.len() < 3 {
                    return Err(RuntimeError::TypeError(
                        format!("predict_head_transe() expects at least 3 arguments (head_candidate, relation, tail), got {}", args.len())
                    ));
                }

                let head_candidate_val = self.eval_expr(&args[0])?;
                let relation_val = self.eval_expr(&args[1])?;
                let tail_val = self.eval_expr(&args[2])?;

                let model = if args.len() > 3 {
                    match self.eval_expr(&args[3])? {
                        Value::String(s) => s,
                        _ => "L2".to_string(),
                    }
                } else {
                    "L2".to_string()
                };

                match (head_candidate_val, relation_val, tail_val) {
                    (Value::TensorF16(head_candidate), Value::TensorF16(relation), Value::TensorF16(tail)) => {
                        // Compute TransE score: -(||h_candidate + r - t||)
                        let device = self.env.metal_device();

                        let h_plus_r = head_candidate.add(&relation)?;
                        let diff = h_plus_r.sub(&tail)?;

                        let score = if model == "L2" {
                            let squared = diff.mul(&diff)?;
                            let sum_squared_f16 = squared.sum()?;
                            let sum_squared_f32 = sum_squared_f16.to_f32();
                            let l2_norm_f32 = sum_squared_f32.sqrt();
                            let score_f16 = half::f16::from_f32(-l2_norm_f32);
                            Tensor::from_vec_gpu(device, vec![score_f16], vec![1])?
                        } else {
                            return Err(RuntimeError::NotImplemented(
                                format!("predict_head_transe: model '{}' not yet implemented", model)
                            ));
                        };

                        Ok(score.to_value())
                    }
                    (Value::TensorF32(head_candidate), Value::TensorF32(relation), Value::TensorF32(tail)) => {
                        // Compute TransE score: -(||h_candidate + r - t||)
                        let device = self.env.metal_device();

                        let h_plus_r = head_candidate.add(&relation)?;
                        let diff = h_plus_r.sub(&tail)?;

                        let score = if model == "L2" {
                            let squared = diff.mul(&diff)?;
                            let sum_squared = squared.sum()?;
                            let l2_norm = sum_squared.sqrt();
                            let score_value = -l2_norm;
                            Tensor::from_vec_gpu(device, vec![score_value], vec![1])?
                        } else {
                            return Err(RuntimeError::NotImplemented(
                                format!("predict_head_transe: model '{}' not yet implemented", model)
                            ));
                        };

                        Ok(score.to_value())
                    }
                    _ => Err(RuntimeError::TypeError(
                        "predict_head_transe() requires all tensors to be the same type (all f16 or all f32)".to_string()
                    ))
                }
            }

            "predict_tail_distmult" => {
                // predict_tail_distmult(head, relation, tail_candidate)
                // Computes DistMult scores for tail candidates
                use crate::interpreter::value::ToValue;

                if args.len() < 3 {
                    return Err(RuntimeError::TypeError(
                        format!("predict_tail_distmult() expects 3 arguments (head, relation, tail_candidate), got {}", args.len())
                    ));
                }

                let head_val = self.eval_expr(&args[0])?;
                let relation_val = self.eval_expr(&args[1])?;
                let tail_candidate_val = self.eval_expr(&args[2])?;

                match (head_val, relation_val, tail_candidate_val) {
                    (Value::TensorF16(head), Value::TensorF16(relation), Value::TensorF16(tail_candidate)) => {
                        // DistMult: score = sum(h * r * t)
                        let device = self.env.metal_device();

                        let h_mul_r = head.mul(&relation)?;
                        let product = h_mul_r.mul(&tail_candidate)?;
                        let score_f16 = product.sum()?;

                        let score_tensor = Tensor::from_vec_gpu(device, vec![score_f16], vec![1])?;
                        Ok(score_tensor.to_value())
                    }
                    (Value::TensorF32(head), Value::TensorF32(relation), Value::TensorF32(tail_candidate)) => {
                        // DistMult: score = sum(h * r * t)
                        let device = self.env.metal_device();

                        let h_mul_r = head.mul(&relation)?;
                        let product = h_mul_r.mul(&tail_candidate)?;
                        let score = product.sum()?;

                        let score_tensor = Tensor::from_vec_gpu(device, vec![score], vec![1])?;
                        Ok(score_tensor.to_value())
                    }
                    _ => Err(RuntimeError::TypeError(
                        "predict_tail_distmult() requires all tensors to be the same type (all f16 or all f32)".to_string()
                    ))
                }
            }

            "predict_head_distmult" => {
                // predict_head_distmult(head_candidate, relation, tail)
                // Computes DistMult scores for head candidates
                use crate::interpreter::value::ToValue;

                if args.len() < 3 {
                    return Err(RuntimeError::TypeError(
                        format!("predict_head_distmult() expects 3 arguments (head_candidate, relation, tail), got {}", args.len())
                    ));
                }

                let head_candidate_val = self.eval_expr(&args[0])?;
                let relation_val = self.eval_expr(&args[1])?;
                let tail_val = self.eval_expr(&args[2])?;

                match (head_candidate_val, relation_val, tail_val) {
                    (Value::TensorF16(head_candidate), Value::TensorF16(relation), Value::TensorF16(tail)) => {
                        // DistMult: score = sum(h * r * t)
                        let device = self.env.metal_device();

                        let h_mul_r = head_candidate.mul(&relation)?;
                        let product = h_mul_r.mul(&tail)?;
                        let score_f16 = product.sum()?;

                        let score_tensor = Tensor::from_vec_gpu(device, vec![score_f16], vec![1])?;
                        Ok(score_tensor.to_value())
                    }
                    (Value::TensorF32(head_candidate), Value::TensorF32(relation), Value::TensorF32(tail)) => {
                        // DistMult: score = sum(h * r * t)
                        let device = self.env.metal_device();

                        let h_mul_r = head_candidate.mul(&relation)?;
                        let product = h_mul_r.mul(&tail)?;
                        let score = product.sum()?;

                        let score_tensor = Tensor::from_vec_gpu(device, vec![score], vec![1])?;
                        Ok(score_tensor.to_value())
                    }
                    _ => Err(RuntimeError::TypeError(
                        "predict_head_distmult() requires all tensors to be the same type (all f16 or all f32)".to_string()
                    ))
                }
            }

            "predict_tail_complex" => {
                // predict_tail_complex(h_re, h_im, r_re, r_im, t_candidate_re, t_candidate_im)
                // Computes ComplEx scores for tail candidates
                // Uses ComplEx formula: Re(<h, r, conj(t)>)
                use crate::interpreter::value::ToValue;

                if args.len() < 6 {
                    return Err(RuntimeError::TypeError(
                        format!("predict_tail_complex() expects 6 arguments (h_re, h_im, r_re, r_im, t_candidate_re, t_candidate_im), got {}", args.len())
                    ));
                }

                let h_re_val = self.eval_expr(&args[0])?;
                let h_im_val = self.eval_expr(&args[1])?;
                let r_re_val = self.eval_expr(&args[2])?;
                let r_im_val = self.eval_expr(&args[3])?;
                let t_candidate_re_val = self.eval_expr(&args[4])?;
                let t_candidate_im_val = self.eval_expr(&args[5])?;

                match (h_re_val, h_im_val, r_re_val, r_im_val, t_candidate_re_val, t_candidate_im_val) {
                    (Value::TensorF16(h_re), Value::TensorF16(h_im), Value::TensorF16(r_re),
                     Value::TensorF16(r_im), Value::TensorF16(t_candidate_re), Value::TensorF16(t_candidate_im)) => {
                        // Compute ComplEx score using the formula
                        // Term 1: h_re * r_re * t_re
                        let h_re_r_re = h_re.mul(&r_re)?;
                        let term1_product = h_re_r_re.mul(&t_candidate_re)?;
                        let term1 = term1_product.sum()?;

                        // Term 2: h_re * r_im * t_im
                        let h_re_r_im = h_re.mul(&r_im)?;
                        let term2_product = h_re_r_im.mul(&t_candidate_im)?;
                        let term2 = term2_product.sum()?;

                        // Term 3: h_im * r_re * t_im
                        let h_im_r_re = h_im.mul(&r_re)?;
                        let term3_product = h_im_r_re.mul(&t_candidate_im)?;
                        let term3 = term3_product.sum()?;

                        // Term 4: h_im * r_im * t_re
                        let h_im_r_im = h_im.mul(&r_im)?;
                        let term4_product = h_im_r_im.mul(&t_candidate_re)?;
                        let term4 = term4_product.sum()?;

                        // Combine: term1 + term2 + term3 - term4
                        let device = self.env.metal_device();
                        let term1_tensor = Tensor::from_vec_gpu(device, vec![term1], vec![1])?;
                        let term2_tensor = Tensor::from_vec_gpu(device, vec![term2], vec![1])?;
                        let term3_tensor = Tensor::from_vec_gpu(device, vec![term3], vec![1])?;
                        let term4_tensor = Tensor::from_vec_gpu(device, vec![term4], vec![1])?;

                        let sum12 = term1_tensor.add(&term2_tensor)?;
                        let sum123 = sum12.add(&term3_tensor)?;
                        let score = sum123.sub(&term4_tensor)?;

                        Ok(score.to_value())
                    }
                    (Value::TensorF32(h_re), Value::TensorF32(h_im), Value::TensorF32(r_re),
                     Value::TensorF32(r_im), Value::TensorF32(t_candidate_re), Value::TensorF32(t_candidate_im)) => {
                        // Compute ComplEx score using the formula
                        // Term 1: h_re * r_re * t_re
                        let h_re_r_re = h_re.mul(&r_re)?;
                        let term1_product = h_re_r_re.mul(&t_candidate_re)?;
                        let term1 = term1_product.sum()?;

                        // Term 2: h_re * r_im * t_im
                        let h_re_r_im = h_re.mul(&r_im)?;
                        let term2_product = h_re_r_im.mul(&t_candidate_im)?;
                        let term2 = term2_product.sum()?;

                        // Term 3: h_im * r_re * t_im
                        let h_im_r_re = h_im.mul(&r_re)?;
                        let term3_product = h_im_r_re.mul(&t_candidate_im)?;
                        let term3 = term3_product.sum()?;

                        // Term 4: h_im * r_im * t_re
                        let h_im_r_im = h_im.mul(&r_im)?;
                        let term4_product = h_im_r_im.mul(&t_candidate_re)?;
                        let term4 = term4_product.sum()?;

                        // Combine: term1 + term2 + term3 - term4
                        let device = self.env.metal_device();
                        let term1_tensor = Tensor::from_vec_gpu(device, vec![term1], vec![1])?;
                        let term2_tensor = Tensor::from_vec_gpu(device, vec![term2], vec![1])?;
                        let term3_tensor = Tensor::from_vec_gpu(device, vec![term3], vec![1])?;
                        let term4_tensor = Tensor::from_vec_gpu(device, vec![term4], vec![1])?;

                        let sum12 = term1_tensor.add(&term2_tensor)?;
                        let sum123 = sum12.add(&term3_tensor)?;
                        let score = sum123.sub(&term4_tensor)?;

                        Ok(score.to_value())
                    }
                    _ => Err(RuntimeError::TypeError(
                        "predict_tail_complex() requires all 6 tensors to be the same type (all f16 or all f32)".to_string()
                    ))
                }
            }

            "predict_head_complex" => {
                // predict_head_complex(h_candidate_re, h_candidate_im, r_re, r_im, t_re, t_im)
                // Computes ComplEx scores for head candidates
                // Uses ComplEx formula: Re(<h, r, conj(t)>)
                use crate::interpreter::value::ToValue;

                if args.len() < 6 {
                    return Err(RuntimeError::TypeError(
                        format!("predict_head_complex() expects 6 arguments (h_candidate_re, h_candidate_im, r_re, r_im, t_re, t_im), got {}", args.len())
                    ));
                }

                let h_candidate_re_val = self.eval_expr(&args[0])?;
                let h_candidate_im_val = self.eval_expr(&args[1])?;
                let r_re_val = self.eval_expr(&args[2])?;
                let r_im_val = self.eval_expr(&args[3])?;
                let t_re_val = self.eval_expr(&args[4])?;
                let t_im_val = self.eval_expr(&args[5])?;

                match (h_candidate_re_val, h_candidate_im_val, r_re_val, r_im_val, t_re_val, t_im_val) {
                    (Value::TensorF16(h_candidate_re), Value::TensorF16(h_candidate_im), Value::TensorF16(r_re),
                     Value::TensorF16(r_im), Value::TensorF16(t_re), Value::TensorF16(t_im)) => {
                        // Compute ComplEx score using the formula
                        // Term 1: h_re * r_re * t_re
                        let h_re_r_re = h_candidate_re.mul(&r_re)?;
                        let term1_product = h_re_r_re.mul(&t_re)?;
                        let term1 = term1_product.sum()?;

                        // Term 2: h_re * r_im * t_im
                        let h_re_r_im = h_candidate_re.mul(&r_im)?;
                        let term2_product = h_re_r_im.mul(&t_im)?;
                        let term2 = term2_product.sum()?;

                        // Term 3: h_im * r_re * t_im
                        let h_im_r_re = h_candidate_im.mul(&r_re)?;
                        let term3_product = h_im_r_re.mul(&t_im)?;
                        let term3 = term3_product.sum()?;

                        // Term 4: h_im * r_im * t_re
                        let h_im_r_im = h_candidate_im.mul(&r_im)?;
                        let term4_product = h_im_r_im.mul(&t_re)?;
                        let term4 = term4_product.sum()?;

                        // Combine: term1 + term2 + term3 - term4
                        let device = self.env.metal_device();
                        let term1_tensor = Tensor::from_vec_gpu(device, vec![term1], vec![1])?;
                        let term2_tensor = Tensor::from_vec_gpu(device, vec![term2], vec![1])?;
                        let term3_tensor = Tensor::from_vec_gpu(device, vec![term3], vec![1])?;
                        let term4_tensor = Tensor::from_vec_gpu(device, vec![term4], vec![1])?;

                        let sum12 = term1_tensor.add(&term2_tensor)?;
                        let sum123 = sum12.add(&term3_tensor)?;
                        let score = sum123.sub(&term4_tensor)?;

                        Ok(score.to_value())
                    }
                    (Value::TensorF32(h_candidate_re), Value::TensorF32(h_candidate_im), Value::TensorF32(r_re),
                     Value::TensorF32(r_im), Value::TensorF32(t_re), Value::TensorF32(t_im)) => {
                        // Compute ComplEx score using the formula
                        // Term 1: h_re * r_re * t_re
                        let h_re_r_re = h_candidate_re.mul(&r_re)?;
                        let term1_product = h_re_r_re.mul(&t_re)?;
                        let term1 = term1_product.sum()?;

                        // Term 2: h_re * r_im * t_im
                        let h_re_r_im = h_candidate_re.mul(&r_im)?;
                        let term2_product = h_re_r_im.mul(&t_im)?;
                        let term2 = term2_product.sum()?;

                        // Term 3: h_im * r_re * t_im
                        let h_im_r_re = h_candidate_im.mul(&r_re)?;
                        let term3_product = h_im_r_re.mul(&t_im)?;
                        let term3 = term3_product.sum()?;

                        // Term 4: h_im * r_im * t_re
                        let h_im_r_im = h_candidate_im.mul(&r_im)?;
                        let term4_product = h_im_r_im.mul(&t_re)?;
                        let term4 = term4_product.sum()?;

                        // Combine: term1 + term2 + term3 - term4
                        let device = self.env.metal_device();
                        let term1_tensor = Tensor::from_vec_gpu(device, vec![term1], vec![1])?;
                        let term2_tensor = Tensor::from_vec_gpu(device, vec![term2], vec![1])?;
                        let term3_tensor = Tensor::from_vec_gpu(device, vec![term3], vec![1])?;
                        let term4_tensor = Tensor::from_vec_gpu(device, vec![term4], vec![1])?;

                        let sum12 = term1_tensor.add(&term2_tensor)?;
                        let sum123 = sum12.add(&term3_tensor)?;
                        let score = sum123.sub(&term4_tensor)?;

                        Ok(score.to_value())
                    }
                    _ => Err(RuntimeError::TypeError(
                        "predict_head_complex() requires all 6 tensors to be the same type (all f16 or all f32)".to_string()
                    ))
                }
            }

            "compute_rank" => {
                // compute_rank(target_score, candidate_scores_list)
                // Returns the rank of target_score among all candidates
                // Lower rank = better (rank 1 = highest score)
                if args.len() < 2 {
                    return Err(RuntimeError::TypeError(
                        format!("compute_rank() expects 2 arguments (target_score, num_higher_scores), got {}", args.len())
                    ));
                }

                let target_score_val = self.eval_expr(&args[0])?;
                let target_score_f32 = match target_score_val {
                    Value::TensorF16(ref t) => t.to_vec()[0].to_f32(),
                    Value::TensorF32(ref t) => t.to_vec()[0],
                    _ => return Err(RuntimeError::TypeError(
                        "compute_rank() target_score must be a tensor (f16 or f32)".to_string()
                    ))
                };

                // For simplicity, second arg is the count of candidates with higher scores
                let num_higher = match self.eval_expr(&args[1])? {
                    Value::Integer(i) => i as usize,
                    Value::Float(f) => f as usize,
                    _ => return Err(RuntimeError::TypeError(
                        "compute_rank: num_higher_scores must be a number".to_string()
                    )),
                };

                // Rank = number of candidates with higher score + 1
                let rank = num_higher + 1;

                Ok(Value::Integer(rank as i64))
            }

            "compute_mrr" => {
                // compute_mrr(rank) -> mean reciprocal rank
                // MRR = 1 / rank
                if args.is_empty() {
                    return Err(RuntimeError::TypeError(
                        "compute_mrr() expects 1 argument (rank)".to_string()
                    ));
                }

                let rank = match self.eval_expr(&args[0])? {
                    Value::Integer(i) => i as f32,
                    Value::Float(f) => f as f32,
                    _ => return Err(RuntimeError::TypeError(
                        "compute_mrr: rank must be a number".to_string()
                    )),
                };

                if rank <= 0.0 {
                    return Err(RuntimeError::InvalidOperation(
                        "compute_mrr: rank must be positive".to_string()
                    ));
                }

                let mrr = 1.0 / rank;
                Ok(Value::Float(mrr as f64))
            }

            "compute_hits_at_k" => {
                // compute_hits_at_k(rank, k) -> 1 if rank <= k, else 0
                // Hits@k metric: whether correct answer is in top-k
                if args.len() < 2 {
                    return Err(RuntimeError::TypeError(
                        format!("compute_hits_at_k() expects 2 arguments (rank, k), got {}", args.len())
                    ));
                }

                let rank = match self.eval_expr(&args[0])? {
                    Value::Integer(i) => i,
                    Value::Float(f) => f as i64,
                    _ => return Err(RuntimeError::TypeError(
                        "compute_hits_at_k: rank must be a number".to_string()
                    )),
                };

                let k = match self.eval_expr(&args[1])? {
                    Value::Integer(i) => i,
                    Value::Float(f) => f as i64,
                    _ => return Err(RuntimeError::TypeError(
                        "compute_hits_at_k: k must be a number".to_string()
                    )),
                };

                let hits = if rank <= k && rank > 0 { 1 } else { 0 };
                Ok(Value::Integer(hits))
            }

            "compute_mean_rank" => {
                // compute_mean_rank(sum_of_ranks, num_queries)
                // Mean Rank = sum of ranks / number of queries
                if args.len() < 2 {
                    return Err(RuntimeError::TypeError(
                        format!("compute_mean_rank() expects 2 arguments (sum_of_ranks, num_queries), got {}", args.len())
                    ));
                }

                let sum_ranks = match self.eval_expr(&args[0])? {
                    Value::Integer(i) => i as f32,
                    Value::Float(f) => f as f32,
                    _ => return Err(RuntimeError::TypeError(
                        "compute_mean_rank: sum_of_ranks must be a number".to_string()
                    )),
                };

                let num_queries = match self.eval_expr(&args[1])? {
                    Value::Integer(i) => i as f32,
                    Value::Float(f) => f as f32,
                    _ => return Err(RuntimeError::TypeError(
                        "compute_mean_rank: num_queries must be a number".to_string()
                    )),
                };

                if num_queries <= 0.0 {
                    return Err(RuntimeError::InvalidOperation(
                        "compute_mean_rank: num_queries must be positive".to_string()
                    ));
                }

                let mean_rank = sum_ranks / num_queries;
                Ok(Value::Float(mean_rank as f64))
            }

            "aggregate_neighbors" => {
                // aggregate_neighbors(node_features, neighbor_indices, aggregation: "mean"|"sum")
                // Aggregates features from neighboring nodes
                // This is a simplified version for demonstration
                use crate::interpreter::value::ToValue;

                if args.len() < 2 {
                    return Err(RuntimeError::TypeError(
                        format!("aggregate_neighbors() expects at least 2 arguments (node_features, num_neighbors), got {}", args.len())
                    ));
                }

                let node_features_val = self.eval_expr(&args[0])?;

                let num_neighbors = match self.eval_expr(&args[1])? {
                    Value::Integer(i) => i as usize,
                    _ => return Err(RuntimeError::TypeError(
                        "aggregate_neighbors: num_neighbors must be an integer".to_string()
                    )),
                };

                let aggregation = if args.len() > 2 {
                    match self.eval_expr(&args[2])? {
                        Value::String(s) => s,
                        _ => "mean".to_string(),
                    }
                } else {
                    "mean".to_string()
                };

                // For demonstration: return the node features
                // In a full implementation, this would aggregate from actual neighbor tensors
                let device = self.env.metal_device();

                match node_features_val {
                    Value::TensorF16(node_features) => {
                        if aggregation == "mean" && num_neighbors > 0 {
                            // Divide by number of neighbors for mean aggregation
                            let scale = 1.0 / (num_neighbors as f32);
                            let scale_f16 = half::f16::from_f32(scale);
                            let scale_tensor = Tensor::from_vec_gpu(device, vec![scale_f16], vec![1])?;
                            let aggregated = node_features.mul(&scale_tensor)?;
                            Ok(aggregated.to_value())
                        } else {
                            // Sum aggregation (or no neighbors)
                            Ok(node_features.to_value())
                        }
                    }
                    Value::TensorF32(node_features) => {
                        if aggregation == "mean" && num_neighbors > 0 {
                            // Divide by number of neighbors for mean aggregation
                            let scale = 1.0 / (num_neighbors as f32);
                            let scale_tensor = Tensor::from_vec_gpu(device, vec![scale], vec![1])?;
                            let aggregated = node_features.mul(&scale_tensor)?;
                            Ok(aggregated.to_value())
                        } else {
                            // Sum aggregation (or no neighbors)
                            Ok(node_features.to_value())
                        }
                    }
                    _ => Err(RuntimeError::TypeError(
                        "aggregate_neighbors() expects node_features to be a tensor (f16 or f32)".to_string()
                    ))
                }
            }

            "relational_aggregate" => {
                // relational_aggregate(node_emb, relation_emb, neighbor_emb, relation_weight)
                // R-GCN style aggregation: considers relation types
                // Formula: h_i^(l+1) = σ(Σ_r Σ_{j∈N_r(i)} (1/c_{i,r}) W_r h_j^(l))
                use crate::interpreter::value::ToValue;

                if args.len() < 3 {
                    return Err(RuntimeError::TypeError(
                        format!("relational_aggregate() expects at least 3 arguments (node_emb, relation_emb, neighbor_emb), got {}", args.len())
                    ));
                }

                let node_emb_val = self.eval_expr(&args[0])?;
                let relation_emb_val = self.eval_expr(&args[1])?;
                let neighbor_emb_val = self.eval_expr(&args[2])?;

                match (node_emb_val, relation_emb_val, neighbor_emb_val) {
                    (Value::TensorF16(node_emb), Value::TensorF16(relation_emb), Value::TensorF16(neighbor_emb)) => {
                        // Simplified R-GCN: relation-specific transformation
                        // message = relation_emb * neighbor_emb (element-wise)
                        let message = relation_emb.mul(&neighbor_emb)?;

                        // Combine with node's own embedding
                        let combined = node_emb.add(&message)?;

                        Ok(combined.to_value())
                    }
                    (Value::TensorF32(node_emb), Value::TensorF32(relation_emb), Value::TensorF32(neighbor_emb)) => {
                        // Simplified R-GCN: relation-specific transformation
                        // message = relation_emb * neighbor_emb (element-wise)
                        let message = relation_emb.mul(&neighbor_emb)?;

                        // Combine with node's own embedding
                        let combined = node_emb.add(&message)?;

                        Ok(combined.to_value())
                    }
                    _ => Err(RuntimeError::TypeError(
                        "relational_aggregate() requires all 3 tensors to be the same type (all f16 or all f32)".to_string()
                    ))
                }
            }

            "graph_attention" => {
                // graph_attention(query, key, value, num_neighbors)
                // GAT-style attention mechanism for graph
                // Simplified version: computes attention-weighted aggregation
                use crate::interpreter::value::ToValue;

                if args.len() < 3 {
                    return Err(RuntimeError::TypeError(
                        format!("graph_attention() expects at least 3 arguments (query, key, value), got {}", args.len())
                    ));
                }

                let query_val = self.eval_expr(&args[0])?;
                let key_val = self.eval_expr(&args[1])?;
                let value_val = self.eval_expr(&args[2])?;

                let device = self.env.metal_device();

                match (query_val, key_val, value_val) {
                    (Value::TensorF16(query), Value::TensorF16(key), Value::TensorF16(value)) => {
                        // Compute attention score: dot product of query and key
                        let qk = query.mul(&key)?;
                        let attention_score = qk.sum()?;

                        // Apply softmax (simplified: just use sigmoid for single neighbor)
                        let score_f32 = attention_score.to_f32();
                        let sigmoid_val = 1.0 / (1.0 + (-score_f32).exp());

                        // For simplicity, just scale the value by the attention weight
                        // In a full implementation, this would use proper broadcasting
                        let weight_f16 = half::f16::from_f32(sigmoid_val);
                        let weight_tensor = Tensor::from_vec_gpu(device, vec![weight_f16], vec![1])?;

                        // Simplified: return weighted value (scalar multiplication)
                        let attended_value = value.mul(&weight_tensor)?;

                        Ok(attended_value.to_value())
                    }
                    (Value::TensorF32(query), Value::TensorF32(key), Value::TensorF32(value)) => {
                        // Compute attention score: dot product of query and key
                        let qk = query.mul(&key)?;
                        let score_f32: f32 = qk.sum()?.into();  // Convert f16 to f32

                        // Apply softmax (simplified: just use sigmoid for single neighbor)
                        let sigmoid_val = 1.0 / (1.0 + (-score_f32).exp());

                        // For simplicity, just scale the value by the attention weight
                        // In a full implementation, this would use proper broadcasting
                        let weight_tensor = Tensor::from_vec_gpu(device, vec![sigmoid_val], vec![1])?;

                        // Simplified: return weighted value (scalar multiplication)
                        let attended_value = value.mul(&weight_tensor)?;

                        Ok(attended_value.to_value())
                    }
                    _ => Err(RuntimeError::TypeError(
                        "graph_attention() requires all 3 tensors to be the same type (all f16 or all f32)".to_string()
                    ))
                }
            }

            "normalize_features" => {
                // normalize_features(features, norm_type: "l2"|"layer")
                // Normalizes node features
                use crate::interpreter::value::ToValue;

                if args.is_empty() {
                    return Err(RuntimeError::TypeError(
                        "normalize_features() expects at least 1 argument (features)".to_string()
                    ));
                }

                let features_val = self.eval_expr(&args[0])?;

                let norm_type = if args.len() > 1 {
                    match self.eval_expr(&args[1])? {
                        Value::String(s) => s,
                        _ => "l2".to_string(),
                    }
                } else {
                    "l2".to_string()
                };

                let device = self.env.metal_device();

                match features_val {
                    Value::TensorF16(features) => {
                        if norm_type == "l2" {
                            // L2 normalization: x / ||x||_2
                            let squared = features.mul(&features)?;
                            let sum_squared_f16 = squared.sum()?;
                            let norm_f32 = sum_squared_f16.to_f32().sqrt();

                            if norm_f32 > 1e-8 {
                                let inv_norm_f16 = half::f16::from_f32(1.0 / norm_f32);
                                let inv_norm_tensor = Tensor::from_vec_gpu(device, vec![inv_norm_f16], vec![1])?;
                                let normalized = features.mul(&inv_norm_tensor)?;
                                Ok(normalized.to_value())
                            } else {
                                // Avoid division by zero
                                Ok(features.to_value())
                            }
                        } else {
                            // For other normalization types, just return features for now
                            Ok(features.to_value())
                        }
                    }
                    Value::TensorF32(features) => {
                        if norm_type == "l2" {
                            // L2 normalization: x / ||x||_2
                            let squared = features.mul(&features)?;
                            let sum_squared_f32: f32 = squared.sum()?.into();  // Convert f16 to f32
                            let norm_f32 = sum_squared_f32.sqrt();

                            if norm_f32 > 1e-8 {
                                let inv_norm = 1.0 / norm_f32;
                                let inv_norm_tensor = Tensor::from_vec_gpu(device, vec![inv_norm], vec![1])?;
                                let normalized = features.mul(&inv_norm_tensor)?;
                                Ok(normalized.to_value())
                            } else {
                                // Avoid division by zero
                                Ok(features.to_value())
                            }
                        } else {
                            // For other normalization types, just return features for now
                            Ok(features.to_value())
                        }
                    }
                    _ => Err(RuntimeError::TypeError(
                        "normalize_features() expects features to be a tensor (f16 or f32)".to_string()
                    ))
                }
            }

            "print" => {
                // print(value1, value2, ...) - simple mode
                // print("format {}", arg1, arg2, ...) - format string mode

                if args.is_empty() {
                    println!();
                    return Ok(Value::Void);
                }

                // Check if first argument is a string literal (format string mode)
                let first_val = self.eval_expr(&args[0])?;

                if let Value::String(format_str) = first_val {
                    // Format string mode: print("Hello {}", name)
                    if args.len() > 1 {
                        // Evaluate remaining arguments
                        let mut format_args = Vec::new();
                        for arg in &args[1..] {
                            format_args.push(self.eval_expr(arg)?);
                        }

                        // Use format_string helper from eval.rs
                        let formatted = self.format_string(&format_str, &format_args)?;
                        println!("{}", formatted);
                    } else {
                        // Just a string, print it
                        println!("{}", format_str);
                    }
                } else {
                    // Simple mode: print(value1, value2, ...)
                    print!("{}", self.value_to_display(&first_val));
                    for arg in &args[1..] {
                        print!(" ");
                        let val = self.eval_expr(arg)?;
                        print!("{}", self.value_to_display(&val));
                    }
                    println!();
                }

                Ok(Value::Void)
            }

            _ => {
                // Check if it's a user-defined function
                let func_name = name.as_str();

                if let Some(func_decl) = self.functions.get(func_name).cloned() {
                    // User-defined function found!

                    // 1. Check argument count
                    if args.len() != func_decl.params.len() {
                        return Err(RuntimeError::TypeError(
                            format!(
                                "Function '{}' expects {} arguments, got {}",
                                func_name,
                                func_decl.params.len(),
                                args.len()
                            )
                        ));
                    }

                    // 2. Create new call frame for stack trace
                    let frame = CallFrame::new(func_name.to_string());

                    // 3. Push call frame and function scope
                    self.call_stack.push(frame);
                    self.env.push_scope(ScopeType::Function(func_name.to_string()));

                    // 4. Evaluate arguments, check types, and bind to parameters
                    for (param, arg) in func_decl.params.iter().zip(args.iter()) {
                        let arg_value = self.eval_expr(arg)?;

                        // Type check the argument
                        self.check_type_match(&arg_value, &param.entity_type, param.name.as_str())?;

                        self.env.declare_variable(param.name.as_str().to_string(), arg_value)?;
                    }

                    // 5. Execute function body and catch explicit returns
                    let mut explicit_return = None;
                    let body_len = func_decl.body.len();

                    // Execute all statements except the last one
                    if body_len > 0 {
                        for stmt in &func_decl.body[..body_len - 1] {
                            match self.execute_statement(stmt) {
                                Err(RuntimeError::ReturnValue(val)) => {
                                    // Explicit return statement - save value and stop execution
                                    explicit_return = Some(val);
                                    break;
                                }
                                Err(e) => {
<<<<<<< HEAD
                                    // Other errors - call destructors and propagate upward
                                    let _ = self.call_scope_destructors();
=======
                                    // Other errors - propagate upward
                                    self.env.pop_scope();
>>>>>>> 2bcde67a
                                    self.call_stack.pop();
                                    return Err(e);
                                }
                                Ok(_) => {}
                            }
                        }
                    }

                    // 6. Get return value (explicit return or implicit return from last expression)
                    let return_value = if explicit_return.is_some() {
                        explicit_return.unwrap()
                    } else if let Some(last_stmt) = func_decl.body.last() {
                        // Evaluate last statement and get implicit return value
                        match self.evaluate_last_statement(last_stmt) {
                            Ok(Some(val)) => val,
                            Ok(None) => Value::Void,
                            Err(RuntimeError::ReturnValue(val)) => val,  // Explicit return in last statement
                            Err(e) => {
<<<<<<< HEAD
                                let _ = self.call_scope_destructors();
=======
                                self.env.pop_scope();
>>>>>>> 2bcde67a
                                self.call_stack.pop();
                                return Err(e);
                            }
                        }
                    } else {
                        // Empty function body
                        Value::Void
                    };

                    // 7. Check return type matches declaration
                    self.check_return_type_match(&return_value, &func_decl.return_type, func_name)?;

<<<<<<< HEAD
                    // 8. Call destructors for local variables before popping frame
                    self.call_scope_destructors()?;

                    // 9. Pop call frame
=======
                    // 8. Pop function scope and call frame
                    self.env.pop_scope();
>>>>>>> 2bcde67a
                    self.call_stack.pop();

                    Ok(return_value)
                } else {
                    // Not a built-in or user-defined function
                    Err(RuntimeError::NotImplemented(
                        format!("Function '{}' not yet implemented", func_name),
                    ))
                }
            }
        }
    }

    /// Evaluate a constraint and return true/false
    fn eval_constraint(&mut self, constraint: &Constraint) -> RuntimeResult<bool> {
        match constraint {
            Constraint::Comparison { left, op, right } => {
                let left_val = self.eval_expr(left)?;
                let right_val = self.eval_expr(right)?;

                // Compare values based on operator
                let result = match (left_val, right_val) {
                    (Value::Float(l), Value::Float(r)) => match op {
                        CompOp::Eq => (l - r).abs() < FLOAT_EPSILON,
                        CompOp::Ne => (l - r).abs() >= FLOAT_EPSILON,
                        CompOp::Lt => l < r,
                        CompOp::Gt => l > r,
                        CompOp::Le => l <= r,
                        CompOp::Ge => l >= r,
                        CompOp::Approx => (l - r).abs() < 1e-3,
                    },
                    (Value::Integer(l), Value::Integer(r)) => match op {
                        CompOp::Eq => l == r,
                        CompOp::Ne => l != r,
                        CompOp::Lt => l < r,
                        CompOp::Gt => l > r,
                        CompOp::Le => l <= r,
                        CompOp::Ge => l >= r,
                        CompOp::Approx => l == r,
                    },
                    (Value::Integer(l), Value::Float(r)) | (Value::Float(r), Value::Integer(l)) => {
                        let l = l as f64;
                        match op {
                            CompOp::Eq => (l - r).abs() < FLOAT_EPSILON,
                            CompOp::Ne => (l - r).abs() >= FLOAT_EPSILON,
                            CompOp::Lt => l < r,
                            CompOp::Gt => l > r,
                            CompOp::Le => l <= r,
                            CompOp::Ge => l >= r,
                            CompOp::Approx => (l - r).abs() < 1e-3,
                        }
                    }
                    _ => {
                        return Err(RuntimeError::TypeError(
                            "Comparison requires numeric types".to_string(),
                        ))
                    }
                };
                Ok(result)
            }

            Constraint::And(left, right) => {
                let left_result = self.eval_constraint(left)?;
                if !left_result {
                    return Ok(false);
                }
                self.eval_constraint(right)
            }

            Constraint::Or(left, right) => {
                let left_result = self.eval_constraint(left)?;
                if left_result {
                    return Ok(true);
                }
                self.eval_constraint(right)
            }

            Constraint::Not(constraint) => {
                let result = self.eval_constraint(constraint)?;
                Ok(!result)
            }

            Constraint::Shape { tensor, shape } => {
                // Get tensor value
                let tensor_val = self.eval_expr(tensor)?;

                let actual_shape = match tensor_val {
                    Value::TensorF16(ref t) => t.shape().dims(),
                    Value::TensorF32(ref t) => t.shape().dims(),
                    _ => return Err(RuntimeError::TypeError(
                        "Shape constraint requires a tensor (f16 or f32)".to_string()
                    ))
                };

                if actual_shape.len() != shape.len() {
                    return Ok(false);
                }

                for (i, dim) in shape.iter().enumerate() {
                    match dim {
                        Dimension::Fixed(expected) => {
                            if actual_shape[i] != *expected {
                                return Ok(false);
                            }
                        }
                        _ => {
                            // Variable or Dynamic dimensions always match
                            continue;
                        }
                    }
                }

                Ok(true)
            }

            Constraint::Rank { tensor, rank } => {
                // Get tensor value
                let tensor_val = self.eval_expr(tensor)?;

                let actual_rank = match tensor_val {
                    Value::TensorF16(ref t) => t.rank(),
                    Value::TensorF32(ref t) => t.rank(),
                    _ => return Err(RuntimeError::TypeError(
                        "Rank constraint requires a tensor (f16 or f32)".to_string()
                    ))
                };

                Ok(actual_rank == *rank)
            }

            Constraint::Norm { tensor, op, value } => {
                // Get tensor value
                let tensor_val = self.eval_expr(tensor)?;

                // Calculate L2 norm based on tensor type
                let norm: f32 = match tensor_val {
                    Value::TensorF16(ref t) => {
                        let data = t.to_vec();
                        data.iter()
                            .map(|x| {
                                let val = x.to_f32();
                                val * val
                            })
                            .sum::<f32>()
                            .sqrt()
                    }
                    Value::TensorF32(ref t) => {
                        let data = t.to_vec();
                        data.iter()
                            .map(|&x| x * x)
                            .sum::<f32>()
                            .sqrt()
                    }
                    _ => return Err(RuntimeError::TypeError(
                        "Norm constraint requires a tensor (f16 or f32)".to_string()
                    ))
                };

                // Compare using the comparison operator
                let result = match op {
                    CompOp::Eq => (norm as f64 - *value).abs() < FLOAT_EPSILON,
                    CompOp::Ne => (norm as f64 - *value).abs() >= FLOAT_EPSILON,
                    CompOp::Lt => (norm as f64) < *value,
                    CompOp::Gt => (norm as f64) > *value,
                    CompOp::Le => (norm as f64) <= *value,
                    CompOp::Ge => (norm as f64) >= *value,
                    CompOp::Approx => (norm as f64 - *value).abs() < 1e-3,
                };

                Ok(result)
            }
        }
    }

    /// Get mutable reference to logic engine (for testing)
    #[cfg(test)]
    pub fn logic_engine_mut(&mut self) -> &mut LogicEngine {
        &mut self.logic_engine
    }

    /// Convert logic substitution to tensor (Logic → Tensor)
    /// Maps entity constants to embedding vectors
    fn logic_to_tensor(&self, _sub: &crate::logic::Substitution) -> RuntimeResult<Tensor> {
        // Full implementation would:
        // 1. Extract entity names from substitution
        // 2. Look up embeddings for each entity
        // 3. Combine into tensor representation
        // 4. Optionally use Neural Engine for inference

        // For now, return a placeholder tensor
        let device = self.env.metal_device();
        Tensor::zeros(device, vec![1, 10])
            .map_err(RuntimeError::TensorError)
    }

    /// Convert tensor to logic facts (Tensor → Logic)
    /// Maps tensor predictions back to logic predicates
    fn tensor_to_logic(&mut self, _tensor: &Tensor, _predicate: &str) -> RuntimeResult<()> {
        // Full implementation would:
        // 1. Extract predictions from tensor
        // 2. Map indices back to entities
        // 3. Create Atom facts
        // 4. Add facts to logic engine

        // For now, acknowledge the conversion
        println!("    Created logic facts from tensor predictions");
        Ok(())
    }

    /// Apply gradient to logic rule (for differentiable logic)
    fn propagate_gradient_through_logic(&mut self, _atom: &Atom) -> RuntimeResult<()> {
        // Full implementation would:
        // 1. Identify embeddings used in query
        // 2. Track gradient flow through logic operations
        // 3. Update embedding gradients
        // 4. Propagate to related entities

        println!("    Gradient computed for logic predicates");
        Ok(())
    }

    /// Execute learning with detailed progress display
    fn execute_learning(&mut self, spec: &LearningSpec) -> RuntimeResult<()> {
        use crate::optim::{Adam, AdamW, SGD, Optimizer};
        use crate::optim::{LRScheduler, StepLR, ExponentialLR, CosineAnnealingLR, ConstantLR};

        println!("\n=== Learning Started ===");
        println!("Optimizer: {}", spec.optimizer.name);
        println!("Epochs: {}", spec.epochs);

        // Display optimizer parameters
        for (key, value) in &spec.optimizer.params {
            println!("  {}: {}", key, value);
        }

        // Display scheduler if present
        if let Some(scheduler_spec) = &spec.scheduler {
            println!("\nScheduler: {}", scheduler_spec.name);
            for (key, value) in &scheduler_spec.params {
                println!("  {}: {}", key, value);
            }
        }

        // Collect learnable parameters BEFORE executing statements
        // Only collect tensors that were explicitly declared with 'learnable' keyword
        // This prevents intermediate variables (like loss) from being treated as parameters
        let mut learnable_params = Vec::new();
        let mut learnable_param_names = Vec::new(); // Store names for later rebuilding
        let mut learnable_param_node_ids = Vec::new(); // Store node IDs for gradient retrieval
        for name in &self.learnable_params {
            if let Ok(value) = self.env.get_variable(name) {
                match value {
                    Value::TensorF16(tensor) => {
                        let node_id = tensor.grad_node().ok_or_else(|| {
                            RuntimeError::InvalidOperation(format!(
                                "Learnable parameter '{}' does not have a computation graph node", name
                            ))
                        })?;
                        learnable_params.push((name.clone(), tensor.clone()));
                        learnable_param_names.push(name.clone());
                        learnable_param_node_ids.push(node_id);
                        println!("\nLearnable parameter: {}", name);
                        println!("  Shape: {:?}", tensor.shape().dims());
                        println!("  Initial values: {:?}", &tensor.to_vec()[..std::cmp::min(5, tensor.shape().dims()[0])].iter().map(|v| v.to_f32()).collect::<Vec<_>>());
                    }
                    Value::TensorF32(_) => {
                        return Err(RuntimeError::InvalidOperation(
                            format!("Learnable parameter '{}' is float32, but autograd currently only supports float16. Please use 'float16' type for learnable tensors.", name)
                        ));
                    }
                    _ => {}
                }
            }
        }

        if learnable_params.is_empty() {
            return Err(RuntimeError::InvalidOperation(
                "No learnable parameters found. Declare tensors with 'learnable' keyword.".to_string()
            ));
        }

        // Execute preamble statements AFTER collecting learnable params
        // These create local variables for intermediate computations
        for stmt in &spec.statements {
            self.execute_statement(stmt)?;
        }

        // Get learning rate from optimizer params
        let lr = spec.optimizer.params
            .iter()
            .find(|(k, _)| k == "lr")
            .map(|(_, v)| *v as f32)
            .unwrap_or(0.001);

        // Collect parameter tensors
        let params: Vec<Tensor> = learnable_params.iter().map(|(_, t)| t.clone()).collect();

        // Create optimizer based on spec
        let mut opt: Box<dyn Optimizer> = match spec.optimizer.name.as_str() {
            "sgd" => Box::new(SGD::new(params.clone(), lr)),
            "adam" => Box::new(Adam::new(params.clone(), lr)),
            "adamw" => Box::new(AdamW::new(params.clone(), lr)),
            _ => return Err(RuntimeError::InvalidOperation(
                format!("Unknown optimizer: {}", spec.optimizer.name)
            )),
        };

        // Create learning rate scheduler if specified
        let mut scheduler: Box<dyn LRScheduler> = if let Some(scheduler_spec) = &spec.scheduler {
            match scheduler_spec.name.as_str() {
                "step" => {
                    let step_size = scheduler_spec.params
                        .iter()
                        .find(|(k, _)| k == "step_size")
                        .map(|(_, v)| *v as usize)
                        .unwrap_or(10);
                    let gamma = scheduler_spec.params
                        .iter()
                        .find(|(k, _)| k == "gamma")
                        .map(|(_, v)| *v as f32)
                        .unwrap_or(0.1);
                    Box::new(StepLR::new(lr, step_size, gamma))
                }
                "exponential" => {
                    let gamma = scheduler_spec.params
                        .iter()
                        .find(|(k, _)| k == "gamma")
                        .map(|(_, v)| *v as f32)
                        .unwrap_or(0.95);
                    Box::new(ExponentialLR::new(lr, gamma))
                }
                "cosine" => {
                    let t_max = scheduler_spec.params
                        .iter()
                        .find(|(k, _)| k == "t_max")
                        .map(|(_, v)| *v as usize)
                        .unwrap_or(spec.epochs);
                    let eta_min = scheduler_spec.params
                        .iter()
                        .find(|(k, _)| k == "eta_min")
                        .map(|(_, v)| *v as f32)
                        .unwrap_or(0.0);
                    Box::new(CosineAnnealingLR::new(lr, t_max, eta_min))
                }
                _ => {
                    return Err(RuntimeError::InvalidOperation(
                        format!("Unknown scheduler: {}", scheduler_spec.name)
                    ));
                }
            }
        } else {
            Box::new(ConstantLR::new(lr))
        };

        // Training loop with detailed progress display
        println!("\n--- Training Progress ---");
        for epoch in 0..spec.epochs {
            // Zero gradients before computing loss
            if epoch > 0 {
                opt.zero_grad();
            }

            // Update node_ids from optimizer parameters (they may change after step())
            // Also update environment with latest parameter values
            learnable_param_node_ids.clear();
            let current_params = opt.params();
            for (idx, param) in current_params.iter().enumerate() {
                if let Some(node_id) = param.grad_node() {
                    learnable_param_node_ids.push(node_id);
                }
                // Update environment with current parameter
                if idx < learnable_param_names.len() {
                    let name = &learnable_param_names[idx];
                    let mut param_clone = param.clone();
                    param_clone.requires_grad = true;
                    if let Some(node_id) = param.grad_node() {
                        use crate::tensor::TensorAutograd;
                        param_clone.set_grad_node(node_id);
                    }
                    let _ = self.env.set_variable(name, Value::TensorF16(param_clone));
                }
            }

            // Re-execute statements for each epoch (recompute intermediate variables)
            for stmt in &spec.statements {
                self.execute_statement(stmt)?;
            }

            // Compute loss
            let loss_val = self.eval_expr(&spec.objective)?;

            // Calculate loss value and get loss tensor (support both f16 and f32)
            let (loss_scalar, loss_tensor) = match loss_val {
                Value::TensorF16(ref t) => {
                    let loss_data = t.to_vec();
                    let scalar = if loss_data.is_empty() {
                        0.0
                    } else {
                        loss_data[0].to_f32()
                    };
                    (scalar, t.clone())
                }
                Value::TensorF32(ref t) => {
                    let loss_data = t.to_vec();
                    let scalar = if loss_data.is_empty() {
                        0.0
                    } else {
                        loss_data[0]
                    };
                    // For now, training only supports f16 tensors for backward pass
                    // Convert f32 loss to f16 for gradient computation
                    return Err(RuntimeError::TypeError(
                        "Training currently only supports f16 tensors. Please use f16 for trainable parameters and loss.".to_string()
                    ));
                }
                _ => return Err(RuntimeError::TypeError(
                    "Loss must be a tensor (f16 or f32)".to_string()
                ))
            };

            // Display epoch progress
            print!("Epoch {:3}/{}: Loss = {:.6}", epoch + 1, spec.epochs, loss_scalar);

            // Compute gradients using autograd
            // 1. Compute backward pass
            let mut loss_tensor_mut = loss_tensor.clone();
            match loss_tensor_mut.backward() {
                Ok(_) => {
                    // 2. Collect gradients from all learnable parameters and compute norm
                    // Get gradients from TENSOR_REGISTRY using node IDs
                    use crate::autograd::AutogradContext;
                    let mut grad_norm_squared = 0.0f32;
                    for node_id in learnable_param_node_ids.iter() {
                        if let Some(param_tensor) = AutogradContext::get_tensor_generic::<half::f16>(*node_id) {
                            if let Some(grad) = param_tensor.grad() {
                                // Calculate gradient norm contribution
                                let grad_data = grad.to_vec();
                                for g in grad_data {
                                    let gf = g.to_f32();
                                    grad_norm_squared += gf * gf;
                                }
                            }
                        }
                    }
                    let grad_norm = grad_norm_squared.sqrt();

                    // 3. Apply optimizer step (this updates parameters in-place)
                    match opt.step() {
                        Ok(_) => {
                            print!(", Grad Norm: {:.6}", grad_norm);

                            // 4. Update environment with optimized parameters
                            // The optimizer has updated the parameters internally
                            // We need to sync them back to the environment
                            // IMPORTANT: Preserve the original node_id to maintain gradient information
                            let updated_params = opt.params();
                            for (((name, _), new_tensor), node_id) in learnable_params.iter()
                                .zip(updated_params.iter())
                                .zip(learnable_param_node_ids.iter()) {
                                let mut param_with_grad = new_tensor.clone();
                                // Manually set requires_grad without allocating a new node
                                use crate::tensor::TensorAutograd;
                                param_with_grad.requires_grad = true;
                                // Restore the original node_id to maintain gradient connection
                                param_with_grad.set_grad_node(*node_id);
                                // Learning context - update parameter
                                let _ = self.env.set_variable(name, Value::TensorF16(param_with_grad));
                            }

                            // Note: We don't rebuild learnable_params from the environment
                            // The optimizer maintains the authoritative parameter state
                            // and we sync to the environment above
                        }
                        Err(e) => {
                            print!(" [Optimizer error: {}]", e);
                        }
                    }
                }
                Err(e) => {
                    // Backward pass failed
                    print!(" [Note: Gradient computation failed - {}]", e);
                }
            }

            // Display parameter values for first parameter (if verbose)
            if epoch % EPOCH_REPORT_INTERVAL == 0 || epoch == spec.epochs - 1 {
                if let Some((name, _)) = learnable_params.first() {
                    if let Ok(Value::TensorF16(t)) = self.env.get_variable(name) {
                        let vals: Vec<f32> = t.to_vec()[..std::cmp::min(3, t.to_vec().len())]
                            .iter()
                            .map(|v| v.to_f32())
                            .collect();
                        print!(", {} = [{:.4}, ...]", name, vals.first().unwrap_or(&0.0));
                    }
                }
            }

            // Update learning rate via scheduler
            scheduler.step();
            let new_lr = scheduler.get_lr();
            opt.set_lr(new_lr);

            // Display learning rate change if significant
            if epoch > 0 && (new_lr - lr).abs() > FLOAT_EPSILON as f32 && (epoch % EPOCH_REPORT_INTERVAL == 0 || epoch == spec.epochs - 1) {
                print!(", LR: {:.6}", new_lr);
            }

            println!();
        }

        println!("\n=== Learning Completed ===");

        // Display final parameter values
        println!("\nFinal Parameter Values:");
        for (name, _) in &learnable_params {
            if let Ok(Value::TensorF16(t)) = self.env.get_variable(name) {
                let vals: Vec<f32> = t.to_vec()[..std::cmp::min(5, t.to_vec().len())]
                    .iter()
                    .map(|v| v.to_f32())
                    .collect();
                println!("  {}: {:?}", name, vals);
            }
        }

        Ok(())
    }

    /// Convert a Term to a TensorExpr for evaluation
    fn term_to_expr(&self, term: &Term) -> TensorExpr {
        match term {
            Term::Variable(ident) => {
                // Variables become variable expressions
                TensorExpr::Variable(ident.clone())
            }
            Term::Constant(constant) => {
                // Constants become literal expressions
                let scalar_lit = match constant {
                    Constant::Integer(i) => ScalarLiteral::Integer(*i),
                    Constant::Float(f) => ScalarLiteral::Float(*f),
                    Constant::String(s) => ScalarLiteral::String(s.clone()),
                    Constant::Boolean(b) => ScalarLiteral::Boolean(*b),
                };
                TensorExpr::Literal(TensorLiteral::Scalar(scalar_lit))
            }
            Term::Tensor(expr) => {
                // Already a tensor expression
                expr.clone()
            }
        }
    }

    /// Collect entities from a fact assertion (for data-driven entity types)
    fn collect_entities_from_fact(&mut self, atom: &Atom) -> RuntimeResult<()> {
        let predicate_name = atom.predicate.as_str();

        // Check if this relation has entity-typed parameters
        if let Some(entity_params) = self.relation_entity_params.get(predicate_name) {
            // For each entity-typed parameter
            for (&param_idx, entity_type_name) in entity_params {
                if let Some(term) = atom.terms.get(param_idx) {
                    // Extract constant value from term
                    let entity_name = match term {
                        Term::Constant(Constant::String(s)) => Some(s.clone()),
                        Term::Variable(ident) => {
                            let name = ident.as_str();
                            // Lowercase identifiers are treated as constants
                            if name.chars().next().unwrap().is_lowercase() {
                                Some(name.to_string())
                            } else {
                                None // Variable, skip
                            }
                        }
                        _ => None,
                    };

                    if let Some(entity_name) = entity_name {
                        if entity_type_name == "entity" {
                            // Generic entity type - add to all data-driven types
                            let data_driven_types: Vec<String> = self.entity_registry
                                .all_type_names()
                                .iter()
                                .filter_map(|&type_name| {
                                    if let Some(type_info) = self.entity_registry.get_type_info(type_name) {
                                        match &type_info.declaration_type {
                                            crate::entity_registry::EntityDeclType::FromData => {
                                                Some(type_name.to_string())
                                            }
                                            _ => None
                                        }
                                    } else {
                                        None
                                    }
                                })
                                .collect();

                            for type_name in &data_driven_types {
                                self.entity_registry.add_entity(type_name, entity_name.clone())
                                    .map_err(|e| RuntimeError::InvalidOperation(e))?;
                            }
                        } else {
                            // Specific entity type - add only to this type if it exists and is data-driven
                            if let Some(type_info) = self.entity_registry.get_type_info(entity_type_name) {
                                match &type_info.declaration_type {
                                    crate::entity_registry::EntityDeclType::FromData => {
                                        self.entity_registry.add_entity(entity_type_name, entity_name)
                                            .map_err(|e| RuntimeError::InvalidOperation(e))?;
                                    }
                                    _ => {
                                        // Explicit entity type - no need to collect
                                    }
                                }
                            }
                        }
                    }
                }
            }
        }

        Ok(())
    }

    /// Convert an atom's terms based on relation variable definitions
    /// Terms that match relation variables remain as variables, others become constants
    fn convert_atom_terms(&self, atom: &Atom) -> Atom {
        let predicate_name = atom.predicate.as_str();

        // Get the defined variables for this predicate
        let defined_vars = self.relation_variables.get(predicate_name);

        let converted_terms: Vec<Term> = atom.terms.iter().map(|term| {
            match term {
                Term::Variable(ident) => {
                    let var_name = ident.as_str();

                    // Single uppercase letter is always a variable (Prolog convention)
                    if var_name.len() == 1 && var_name.chars().next().unwrap().is_uppercase() {
                        return term.clone();
                    }

                    // Check if this identifier is a defined variable for this predicate
                    // Case-insensitive comparison (x matches X)
                    if let Some(vars) = defined_vars {
                        let var_name_lower = var_name.to_lowercase();
                        let is_defined_var = vars.iter().any(|v| v.to_lowercase() == var_name_lower);

                        if is_defined_var {
                            // It's a defined variable - keep as Variable
                            term.clone()
                        } else {
                            // Not a defined variable - convert to Constant (String)
                            Term::Constant(Constant::String(var_name.to_string()))
                        }
                    } else {
                        // No relation definition - treat as constant
                        Term::Constant(Constant::String(var_name.to_string()))
                    }
                }
                // Constants and Tensors remain unchanged
                _ => term.clone(),
            }
        }).collect();

        Atom {
            predicate: atom.predicate.clone(),
            terms: converted_terms,
        }
    }
}

impl Default for Interpreter {
    fn default() -> Self {
        Self::new()
    }
}

#[cfg(test)]
mod tests;<|MERGE_RESOLUTION|>--- conflicted
+++ resolved
@@ -145,15 +145,12 @@
     // Track learnable tensors declared with 'learnable' keyword
     // These are the only tensors that should be optimized in learn blocks
     learnable_params: HashSet<String>,
-<<<<<<< HEAD
     // Struct definitions: struct_name -> StructDecl
     structs: HashMap<String, StructDecl>,
     // Drop trait implementations: struct_name -> drop method
     drop_impls: HashMap<String, MethodDecl>,
-=======
     // Shared Metal device for GPU operations (singleton per interpreter)
     device: crate::device::MetalDevice,
->>>>>>> 2bcde67a
 }
 
 impl Interpreter {
@@ -175,13 +172,10 @@
             functions: HashMap::new(),
             call_stack: Vec::new(),
             learnable_params: HashSet::new(),
-<<<<<<< HEAD
             structs: HashMap::new(),
             drop_impls: HashMap::new(),
-=======
             device: crate::device::MetalDevice::new()
                 .expect("Failed to create Metal device - Metal may not be available on this system"),
->>>>>>> 2bcde67a
         }
     }
 
@@ -5145,13 +5139,9 @@
                                     break;
                                 }
                                 Err(e) => {
-<<<<<<< HEAD
-                                    // Other errors - call destructors and propagate upward
+                                    // Other errors - call destructors, pop scope and propagate upward
                                     let _ = self.call_scope_destructors();
-=======
-                                    // Other errors - propagate upward
                                     self.env.pop_scope();
->>>>>>> 2bcde67a
                                     self.call_stack.pop();
                                     return Err(e);
                                 }
@@ -5170,11 +5160,8 @@
                             Ok(None) => Value::Void,
                             Err(RuntimeError::ReturnValue(val)) => val,  // Explicit return in last statement
                             Err(e) => {
-<<<<<<< HEAD
                                 let _ = self.call_scope_destructors();
-=======
                                 self.env.pop_scope();
->>>>>>> 2bcde67a
                                 self.call_stack.pop();
                                 return Err(e);
                             }
@@ -5187,15 +5174,11 @@
                     // 7. Check return type matches declaration
                     self.check_return_type_match(&return_value, &func_decl.return_type, func_name)?;
 
-<<<<<<< HEAD
-                    // 8. Call destructors for local variables before popping frame
+                    // 8. Call destructors for local variables before popping scope/frame
                     self.call_scope_destructors()?;
 
-                    // 9. Pop call frame
-=======
-                    // 8. Pop function scope and call frame
+                    // 9. Pop function scope and call frame
                     self.env.pop_scope();
->>>>>>> 2bcde67a
                     self.call_stack.pop();
 
                     Ok(return_value)
